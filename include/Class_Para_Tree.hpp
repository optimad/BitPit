--- conflicted
+++ resolved
@@ -32,15 +32,9 @@
 	// MEMBERS ----------------------------------------------------------------------- //
 public:
 	//undistributed members
-<<<<<<< HEAD
 	uint64_t* partition_last_desc; //global array containing position of the last existing octant in each processor
 	uint64_t* partition_range_globalidx; //global array containing global index of the last existing octant in each processor
 	uint64_t global_num_octants; // global number of octants in the parallel octree
-=======
-	uint64_t* partition_range_position;		//global array containing position of the last existing octant in each processor
-	uint64_t* partition_range_globalidx;	//global array containing global index of the last existing octant in each processor
-	uint64_t global_num_octants;			// global number of octants in the parallel octree
->>>>>>> 24aa89f5
 	int nproc;
 	uint8_t max_depth;						// global max existing level in the parallel octree
 
