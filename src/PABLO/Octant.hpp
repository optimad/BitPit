--- conflicted
+++ resolved
@@ -138,16 +138,10 @@
     std::bitset<INFO_ITEM_COUNT>    m_info;         /**< -Info[0..5]: true if 0..5 face is a boundary face [bound] \n
                                                          -Info[6..11]: true if 0..6 face is a process boundary face [pbound] \n
                                                          -Info[12/13]: true if octant is new after refinement/coarsening \n
-<<<<<<< HEAD
                                                          -Info[14]   : true if balancing is required for this octant \n */
-    uint8_t                         m_dim;          /**< Dimension of octant (2D/3D) */
-=======
-                                                         -Info[14]   : true if balancing is required for this octant \n
-                                                         -Info[15]   : Aux */
     int8_t                          m_marker;       /**< Set for Refinement(m>0) or Coarsening(m<0) |m|-times */
     uint8_t                         m_level : 6;        /**< Refinement level (0=root) */
     uint8_t                         m_dim : 2;          /**< Dimension of octant (2D/3D) */
->>>>>>> 4de67797
     int                             m_ghost;        /**< Ghost specifier:\n
                                                          -1 : internal, \n
                                                           0 : ghost in the 0-th layer of the halo, \n
