/*---------------------------------------------------------------------------*\
 *
 *  bitpit
 *
 *  Copyright (C) 2015-2021 OPTIMAD engineering Srl
 *
 *  -------------------------------------------------------------------------
 *  License
 *  This file is part of bitpit.
 *
 *  bitpit is free software: you can redistribute it and/or modify it
 *  under the terms of the GNU Lesser General Public License v3 (LGPL)
 *  as published by the Free Software Foundation.
 *
 *  bitpit is distributed in the hope that it will be useful, but WITHOUT
 *  ANY WARRANTY; without even the implied warranty of MERCHANTABILITY or
 *  FITNESS FOR A PARTICULAR PURPOSE. See the GNU Lesser General Public
 *  License for more details.
 *
 *  You should have received a copy of the GNU Lesser General Public License
 *  along with bitpit. If not, see <http://www.gnu.org/licenses/>.
 *
\*---------------------------------------------------------------------------*/

#include <sstream>
#include <typeinfo>
#include <unordered_map>
#include <unordered_set>
#if BITPIT_ENABLE_MPI==1
#	include <mpi.h>
#endif

#include "bitpit_common.hpp"

#include "patch_info.hpp"
#include "patch_kernel.hpp"
#include "patch_manager.hpp"

namespace bitpit {

/*!
	\class PatchKernel
	\ingroup patchkernel

	\brief The PatchKernel class provides an interface for defining patches.

	PatchKernel is the base class for defining patches.
*/

#if BITPIT_ENABLE_MPI==1
/*!
	Creates a patch.

	Patches that are filled automatically (e.g. VolOctree) will initialize
	the cells only on the process identified by the rank zero in the
	communicator.

	If a null comunicator is provided, a serial patch will be created, this
	means that each processor will be unaware of the existence of the other
	processes.

	\param communicator is the communicator to be used for exchanging data
	among the processes. If a null comunicator is provided, a serial patch
	will be created
	\param haloSize is the size, expressed in number of layers, of the ghost
	cells halo
	\param expert if true, the expert mode will be enabled
*/
PatchKernel::PatchKernel(MPI_Comm communicator, std::size_t haloSize, bool expert)
#else
/*!
	Creates a patch.

	\param expert if true, the expert mode will be enabled
*/
PatchKernel::PatchKernel(bool expert)
#endif
	: m_expert(expert)
{
	// Initialize the patch
#if BITPIT_ENABLE_MPI==1
	initialize(communicator, haloSize);
#else
	initialize();
#endif

	// Register the patch
	patch::manager().registerPatch(this);
}

#if BITPIT_ENABLE_MPI==1
/*!
	Creates a patch.

	Patches that are filled automatically (e.g. VolOctree) will initialize
	the cells only on the process identified by the rank zero in the
	communicator.

	If a null comunicator is provided, a serial patch will be created, this
	means that each processor will be unaware of the existence of the other
	processes.

	\param dimension is the dimension of the patch
	\param communicator is the communicator to be used for exchanging data
	among the processes. If a null comunicator is provided, a serial patch
	will be created
	\param haloSize is the size, expressed in number of layers, of the ghost
	cells halo
	\param expert if true, the expert mode will be enabled
*/
PatchKernel::PatchKernel(int dimension, MPI_Comm communicator, std::size_t haloSize, bool expert)
#else
/*!
	Creates a patch.

	\param dimension is the dimension of the patch
	\param expert if true, the expert mode will be enabled
*/
PatchKernel::PatchKernel(int dimension, bool expert)
#endif
	: m_expert(expert)
{
	// Initialize the patch
#if BITPIT_ENABLE_MPI==1
	initialize(communicator, haloSize);
#else
	initialize();
#endif

	// Register the patch
	patch::manager().registerPatch(this);

	// Set the dimension
	setDimension(dimension);
}

#if BITPIT_ENABLE_MPI==1
/*!
	Creates a patch.

	Patches that are filled automatically (e.g. VolOctree) will initialize
	the cells only on the process identified by the rank zero in the
	communicator.

	If a null comunicator is provided, a serial patch will be created, this
	means that each processor will be unaware of the existence of the other
	processes.

	\param id is the id that will be assigned to the patch
	\param dimension is the dimension of the patch
	\param communicator is the communicator to be used for exchanging data
	among the processes. If a null comunicator is provided, a serial patch
	will be created
	\param haloSize is the size, expressed in number of layers, of the ghost
	cells halo
	\param expert if true, the expert mode will be enabled
*/
PatchKernel::PatchKernel(int id, int dimension, MPI_Comm communicator, std::size_t haloSize, bool expert)
#else
/*!
	Creates a patch.

	\param id is the id that will be assigned to the patch
	\param dimension is the dimension of the patch
	\param expert if true, the expert mode will be enabled
*/
PatchKernel::PatchKernel(int id, int dimension, bool expert)
#endif
	: m_expert(expert)
{
	// Initialize the patch
#if BITPIT_ENABLE_MPI==1
	initialize(communicator, haloSize);
#else
	initialize();
#endif

	// Register the patch
	patch::manager().registerPatch(this, id);

	// Set the dimension
	//
	// Here we can only call the base function, if needed, every derived patch
	// has to call its derived function.
	PatchKernel::setDimension(dimension);
}

/*!
	Copy constructor.

	\param other is another patch whose content is copied into this
*/
PatchKernel::PatchKernel(const PatchKernel &other)
    : VTKBaseStreamer(other),
      m_vertices(other.m_vertices),
      m_cells(other.m_cells),
      m_interfaces(other.m_interfaces),
      m_alteredCells(other.m_alteredCells),
      m_alteredInterfaces(other.m_alteredInterfaces),
      m_nInternalVertices(other.m_nInternalVertices),
#if BITPIT_ENABLE_MPI==1
      m_nGhostVertices(other.m_nGhostVertices),
#endif
      m_lastInternalVertexId(other.m_lastInternalVertexId),
#if BITPIT_ENABLE_MPI==1
      m_firstGhostVertexId(other.m_firstGhostVertexId),
#endif
      m_nInternalCells(other.m_nInternalCells),
#if BITPIT_ENABLE_MPI==1
      m_nGhostCells(other.m_nGhostCells),
#endif
      m_lastInternalCellId(other.m_lastInternalCellId),
#if BITPIT_ENABLE_MPI==1
      m_firstGhostCellId(other.m_firstGhostCellId),
#endif
      m_vtk(other.m_vtk),
      m_vtkWriteTarget(other.m_vtkWriteTarget),
      m_vtkVertexMap(other.m_vtkVertexMap),
      m_boxFrozen(other.m_boxFrozen),
      m_boxDirty(other.m_boxDirty),
      m_boxMinPoint(other.m_boxMinPoint),
      m_boxMaxPoint(other.m_boxMaxPoint),
      m_boxMinCounter(other.m_boxMinCounter),
      m_boxMaxCounter(other.m_boxMaxCounter),
      m_adjacenciesBuildStrategy(other.m_adjacenciesBuildStrategy),
      m_interfacesBuildStrategy(other.m_interfacesBuildStrategy),
      m_spawnStatus(other.m_spawnStatus),
      m_adaptionStatus(other.m_adaptionStatus),
      m_expert(other.m_expert),
      m_dimension(other.m_dimension),
      m_toleranceCustom(other.m_toleranceCustom),
      m_tolerance(other.m_tolerance)
#if BITPIT_ENABLE_MPI==1
      , m_partitioningStatus(other.m_partitioningStatus),
      m_owner(other.m_owner),
      m_haloSize(other.m_haloSize),
      m_partitioningCellsTag(other.m_partitioningCellsTag),
      m_partitioningVerticesTag(other.m_partitioningVerticesTag),
      m_partitioningSerialization(other.m_partitioningSerialization),
      m_partitioningOutgoings(other.m_partitioningOutgoings),
      m_partitioningGlobalExchanges(other.m_partitioningGlobalExchanges),
      m_partitioningInfoDirty(other.m_partitioningInfoDirty),
      m_ghostVertexOwners(other.m_ghostVertexOwners),
      m_ghostVertexExchangeTargets(other.m_ghostVertexExchangeTargets),
      m_ghostVertexExchangeSources(other.m_ghostVertexExchangeSources),
      m_ghostCellOwners(other.m_ghostCellOwners),
      m_ghostCellExchangeTargets(other.m_ghostCellExchangeTargets),
      m_ghostCellExchangeSources(other.m_ghostCellExchangeSources)
#endif
{
#if BITPIT_ENABLE_MPI==1
	// Initialize the communicator
	initializeCommunicator(other.getCommunicator());
#else
	// Initialize serial communicator
	initializeSerialCommunicator();
#endif

	// Create index generators
	importVertexIndexGenerator(other);
	importInterfaceIndexGenerator(other);
	importCellIndexGenerator(other);

	// Register the patch
	patch::manager().registerPatch(this);

	// Update the VTK streamer
	replaceVTKStreamer(&other, this);
}

/*!
	Move constructor.

	\param other is another patch whose content is moved into this
*/
PatchKernel::PatchKernel(PatchKernel &&other)
    : VTKBaseStreamer(std::move(other)),
      m_vertices(std::move(other.m_vertices)),
      m_cells(std::move(other.m_cells)),
      m_interfaces(std::move(other.m_interfaces)),
      m_alteredCells(std::move(other.m_alteredCells)),
      m_alteredInterfaces(std::move(other.m_alteredInterfaces)),
      m_vertexIdGenerator(std::move(other.m_vertexIdGenerator)),
      m_interfaceIdGenerator(std::move(other.m_interfaceIdGenerator)),
      m_cellIdGenerator(std::move(other.m_cellIdGenerator)),
      m_nInternalVertices(std::move(other.m_nInternalVertices)),
#if BITPIT_ENABLE_MPI==1
      m_nGhostVertices(std::move(other.m_nGhostVertices)),
#endif
      m_lastInternalVertexId(std::move(other.m_lastInternalVertexId)),
#if BITPIT_ENABLE_MPI==1
      m_firstGhostVertexId(std::move(other.m_firstGhostVertexId)),
#endif
      m_nInternalCells(std::move(other.m_nInternalCells)),
#if BITPIT_ENABLE_MPI==1
      m_nGhostCells(std::move(other.m_nGhostCells)),
#endif
      m_lastInternalCellId(std::move(other.m_lastInternalCellId)),
#if BITPIT_ENABLE_MPI==1
      m_firstGhostCellId(std::move(other.m_firstGhostCellId)),
#endif
      m_vtk(std::move(other.m_vtk)),
      m_vtkWriteTarget(std::move(other.m_vtkWriteTarget)),
      m_vtkVertexMap(std::move(other.m_vtkVertexMap)),
      m_boxFrozen(std::move(other.m_boxFrozen)),
      m_boxDirty(std::move(other.m_boxDirty)),
      m_boxMinPoint(std::move(other.m_boxMinPoint)),
      m_boxMaxPoint(std::move(other.m_boxMaxPoint)),
      m_boxMinCounter(std::move(other.m_boxMinCounter)),
      m_boxMaxCounter(std::move(other.m_boxMaxCounter)),
      m_adjacenciesBuildStrategy(std::move(other.m_adjacenciesBuildStrategy)),
      m_interfacesBuildStrategy(std::move(other.m_interfacesBuildStrategy)),
      m_spawnStatus(std::move(other.m_spawnStatus)),
      m_adaptionStatus(std::move(other.m_adaptionStatus)),
      m_expert(std::move(other.m_expert)),
      m_id(std::move(other.m_id)),
      m_dimension(std::move(other.m_dimension)),
      m_toleranceCustom(std::move(other.m_toleranceCustom)),
      m_tolerance(std::move(other.m_tolerance)),
      m_rank(std::move(other.m_rank)),
      m_nProcessors(std::move(other.m_nProcessors))
#if BITPIT_ENABLE_MPI==1
      , m_communicator(std::move(MPI_COMM_NULL)),
      m_partitioningStatus(std::move(other.m_partitioningStatus)),
      m_owner(std::move(other.m_owner)),
      m_haloSize(std::move(other.m_haloSize)),
      m_partitioningCellsTag(std::move(other.m_partitioningCellsTag)),
      m_partitioningVerticesTag(std::move(other.m_partitioningVerticesTag)),
      m_partitioningSerialization(std::move(other.m_partitioningSerialization)),
      m_partitioningOutgoings(std::move(other.m_partitioningOutgoings)),
      m_partitioningGlobalExchanges(std::move(other.m_partitioningGlobalExchanges)),
      m_partitioningInfoDirty(std::move(other.m_partitioningInfoDirty)),
      m_ghostVertexOwners(std::move(other.m_ghostVertexOwners)),
      m_ghostVertexExchangeTargets(std::move(other.m_ghostVertexExchangeTargets)),
      m_ghostVertexExchangeSources(std::move(other.m_ghostVertexExchangeSources)),
      m_ghostCellOwners(std::move(other.m_ghostCellOwners)),
      m_ghostCellExchangeTargets(std::move(other.m_ghostCellExchangeTargets)),
      m_ghostCellExchangeSources(std::move(other.m_ghostCellExchangeSources))
#endif
{
	// Handle patch regstration
	patch::manager().unregisterPatch(&other);

	patch::manager().registerPatch(this, m_id);
	patch::manager().registerPatch(&other);

	// Update the VTK streamer
	//
	// Pointers to VTK streamers has been copied, we need to replace all the
	// pointer to the other object with pointer to this object.
	replaceVTKStreamer(&other, this);

#if BITPIT_ENABLE_MPI==1
	// Handle the communication
	std::swap(m_communicator, other.m_communicator);
#endif
}

/**
	Move assignment operator.

	\param other is another patch whose content is copied into this
*/
PatchKernel & PatchKernel::operator=(PatchKernel &&other)
{
	VTKBaseStreamer::operator=(std::move(other));
	m_vertices = std::move(other.m_vertices);
	m_cells = std::move(other.m_cells);
	m_interfaces = std::move(other.m_interfaces);
	m_alteredCells = std::move(other.m_alteredCells);
	m_alteredInterfaces = std::move(other.m_alteredInterfaces);
	m_vertexIdGenerator = std::move(other.m_vertexIdGenerator);
	m_interfaceIdGenerator = std::move(other.m_interfaceIdGenerator);
	m_cellIdGenerator = std::move(other.m_cellIdGenerator);
	m_nInternalVertices = std::move(other.m_nInternalVertices);
#if BITPIT_ENABLE_MPI==1
	m_nGhostVertices = std::move(other.m_nGhostVertices);
#endif
	m_lastInternalVertexId = std::move(other.m_lastInternalVertexId);
#if BITPIT_ENABLE_MPI==1
	m_firstGhostVertexId = std::move(other.m_firstGhostVertexId);
#endif
	m_nInternalCells = std::move(other.m_nInternalCells);
#if BITPIT_ENABLE_MPI==1
	m_nGhostCells = std::move(other.m_nGhostCells);
#endif
	m_lastInternalCellId = std::move(other.m_lastInternalCellId);
#if BITPIT_ENABLE_MPI==1
	m_firstGhostCellId = std::move(other.m_firstGhostCellId);
#endif
	m_vtk = std::move(other.m_vtk);
	m_vtkWriteTarget = std::move(other.m_vtkWriteTarget);
	m_vtkVertexMap = std::move(other.m_vtkVertexMap);
	m_boxFrozen = std::move(other.m_boxFrozen);
	m_boxDirty = std::move(other.m_boxDirty);
	m_boxMinPoint = std::move(other.m_boxMinPoint);
	m_boxMaxPoint = std::move(other.m_boxMaxPoint);
	m_boxMinCounter = std::move(other.m_boxMinCounter);
	m_boxMaxCounter = std::move(other.m_boxMaxCounter);
	m_adjacenciesBuildStrategy = std::move(other.m_adjacenciesBuildStrategy);
	m_interfacesBuildStrategy = std::move(other.m_interfacesBuildStrategy);
	m_spawnStatus = std::move(other.m_spawnStatus);
	m_adaptionStatus = std::move(other.m_adaptionStatus);
	m_expert = std::move(other.m_expert);
	m_id = std::move(other.m_id);
	m_dimension = std::move(other.m_dimension);
	m_toleranceCustom = std::move(other.m_toleranceCustom);
	m_tolerance = std::move(other.m_tolerance);
	m_rank = std::move(other.m_rank);
	m_nProcessors = std::move(other.m_nProcessors);
#if BITPIT_ENABLE_MPI==1
	m_communicator = std::move(MPI_COMM_NULL);
	m_partitioningStatus = std::move(other.m_partitioningStatus);
	m_owner = std::move(other.m_owner);
	m_haloSize = std::move(other.m_haloSize);
	m_partitioningCellsTag = std::move(other.m_partitioningCellsTag);
	m_partitioningVerticesTag = std::move(other.m_partitioningVerticesTag);
	m_partitioningSerialization = std::move(other.m_partitioningSerialization);
	m_partitioningOutgoings = std::move(other.m_partitioningOutgoings);
	m_partitioningGlobalExchanges = std::move(other.m_partitioningGlobalExchanges);
	m_partitioningInfoDirty = std::move(other.m_partitioningInfoDirty);
	m_ghostVertexOwners = std::move(other.m_ghostVertexOwners);
	m_ghostVertexExchangeTargets = std::move(other.m_ghostVertexExchangeTargets);
	m_ghostVertexExchangeSources = std::move(other.m_ghostVertexExchangeSources);
	m_ghostCellOwners = std::move(other.m_ghostCellOwners);
	m_ghostCellExchangeTargets = std::move(other.m_ghostCellExchangeTargets);
	m_ghostCellExchangeSources = std::move(other.m_ghostCellExchangeSources);
#endif

	// Handle patch regstration
	patch::manager().unregisterPatch(this);
	patch::manager().unregisterPatch(&other);

	patch::manager().registerPatch(this, m_id);
	patch::manager().registerPatch(&other);

	// Update the VTK streamer
	//
	// Pointers to VTK streamers has been moved, we need to replace all the
	// pointer to the other object with pointer to this object.
	replaceVTKStreamer(&other, this);

#if BITPIT_ENABLE_MPI==1
	// Handle the communication
	std::swap(m_communicator, other.m_communicator);
#endif

	return *this;
}

/*!
	Initialize the patch
*/
#if BITPIT_ENABLE_MPI==1
/*!
	\param communicator is the communicator to be used for exchanging data
	among the processes
	\param haloSize is the size, expressed in number of layers, of the ghost
	cells halo
*/
void PatchKernel::initialize(MPI_Comm communicator, std::size_t haloSize)
#else
void PatchKernel::initialize()
#endif
{
	// Id
	m_id = PatchManager::AUTOMATIC_ID;

	// Vertex count
	m_nInternalVertices = 0;
#if BITPIT_ENABLE_MPI==1
	m_nGhostVertices = 0;
#endif

	m_lastInternalVertexId = Vertex::NULL_ID;
#if BITPIT_ENABLE_MPI==1
	m_firstGhostVertexId = Vertex::NULL_ID;
#endif

	// Cell count
	m_nInternalCells = 0;
#if BITPIT_ENABLE_MPI==1
	m_nGhostCells    = 0;
#endif

	m_lastInternalCellId = Cell::NULL_ID;
#if BITPIT_ENABLE_MPI==1
	m_firstGhostCellId   = Cell::NULL_ID;
#endif

	// Dimension
	m_dimension = -1;

	// Index generators
	setVertexAutoIndexing(true);
	setInterfaceAutoIndexing(true);
	setCellAutoIndexing(true);

	// Set adjacencies build strategy
	setAdjacenciesBuildStrategy(ADJACENCIES_NONE);

	// Set interfaces build strategy
	setInterfacesBuildStrategy(INTERFACES_NONE);

	// Set the spawn as unneeded
	//
	// Specific implementation will set the appropriate status during their
	// initialization.
	setSpawnStatus(SPAWN_UNNEEDED);

	// Set the adaption as unsupported
	//
	// Specific implementation will set the appropriate status during their
	// initialization.
	setAdaptionStatus(ADAPTION_UNSUPPORTED);

#if BITPIT_ENABLE_MPI==1
	// Initialize communicator
	initializeCommunicator(communicator);

	// Set halo size
	initializeHaloSize(haloSize);

	// Mark patch as partioned
	if (isPartitioned()) {
		setPartitioningStatus(PARTITIONING_CLEAN);
	} else {
		setPartitioningStatus(PARTITIONING_UNSUPPORTED);
	}

	// Initialize partitioning tags
	m_partitioningCellsTag    = -1;
	m_partitioningVerticesTag = -1;

	// Update partitioning information
	if (isPartitioned()) {
		updatePartitioningInfo(true);
	}
#else
	// Initialize serial communicator
	initializeSerialCommunicator();
#endif

	// Initialize the geometrical tolerance
	resetTol();

	// Initializes the bounding box
	setBoundingBoxFrozen(false);
	clearBoundingBox();

	// Set VTK write target
	m_vtkWriteTarget = WRITE_TARGET_CELLS_ALL;

	// Set VTK information
	std::ostringstream convert;
	convert << getId();

	m_vtk.setName(convert.str());
	m_vtk.setCodex(VTKFormat::APPENDED);

	// Set VTK Geom Data
	m_vtk.setGeomData<double>(VTKUnstructuredField::POINTS, this);
	m_vtk.setGeomData<long>(VTKUnstructuredField::OFFSETS, this);
	m_vtk.setGeomData<int>(VTKUnstructuredField::TYPES, this);
	m_vtk.setGeomData<long>(VTKUnstructuredField::CONNECTIVITY, this);
	m_vtk.setGeomData<long>(VTKUnstructuredField::FACE_STREAMS, this);
	m_vtk.setGeomData<long>(VTKUnstructuredField::FACE_OFFSETS, this);

	// Add VTK basic patch data
	m_vtk.addData<long>("cellIndex", VTKFieldType::SCALAR, VTKLocation::CELL, this);
	m_vtk.addData<int>("PID", VTKFieldType::SCALAR, VTKLocation::CELL, this);
	m_vtk.addData<long>("vertexIndex", VTKFieldType::SCALAR, VTKLocation::POINT, this);
#if BITPIT_ENABLE_MPI==1
	m_vtk.addData<long>("cellGlobalIndex", VTKFieldType::SCALAR, VTKLocation::CELL, this);
	m_vtk.addData<int>("cellRank", VTKFieldType::SCALAR, VTKLocation::CELL, this);
	m_vtk.addData<int>("vertexRank", VTKFieldType::SCALAR, VTKLocation::POINT, this);
#endif
}

#if BITPIT_ENABLE_MPI!=1
/*!
	Initialize a dummy communicator to be used when MPI support is disabled.
*/
void PatchKernel::initializeSerialCommunicator()
{
	m_rank        = 0;
	m_nProcessors = 1;
}
#endif

/*!
	Destroys the patch.
*/
PatchKernel::~PatchKernel()
{
#if BITPIT_ENABLE_MPI==1
	freeCommunicator();
#endif

	try {
		patch::manager().unregisterPatch(this);
	} catch (const std::runtime_error &e) {
		log::cout() << "Unable to unregister the patch" << std::endl;
		log::cout() << " Error message: " << e.what() << std::endl;
	}
}

/*!
	Commit all pending changes.

	\param trackAdaption if set to true the changes to the patch will be
	tracked
	\param squeezeStorage if set to true patch data structures will be
	squeezed after the update
	\result Returns a vector of adaption::Info that can be used to track
	the changes done during the update.
*/
std::vector<adaption::Info> PatchKernel::update(bool trackAdaption, bool squeezeStorage)
{
	std::vector<adaption::Info> updateInfo;

	// Early return if the patch is not dirty
	//
	// If we need to squeeze the storage we need to perform the update also
	// if the patch is not dirty.
	if (!squeezeStorage && !isDirty(true)) {
		return updateInfo;
	}

	// Finalize alterations
	finalizeAlterations(squeezeStorage);

	// Spawn
	bool spawnNeeed = (getSpawnStatus() == SPAWN_NEEDED);
	if (spawnNeeed) {
		mergeAdaptionInfo(spawn(trackAdaption), updateInfo);
	}

	// Adaption
	bool adaptionDirty = (getAdaptionStatus(true) == ADAPTION_DIRTY);
	if (adaptionDirty) {
		mergeAdaptionInfo(adaption(trackAdaption, squeezeStorage), updateInfo);
	}

	return updateInfo;
}

/*!
	Simulate the adaption of the specified cell.

	\param id is the id of the cell
	\param marker is the adaption marker of the simulated update
	\param[out] virtualCells are the virtual cells that would be the outcome
	of the update
	\param[out] virtualVertices are the virtual vertices that would be the
	outcome of the update
*/
void PatchKernel::simulateCellUpdate(const long id, adaption::Marker marker, std::vector<Cell> *virtualCells, PiercedVector<Vertex, long> *virtualVertices) const
{
	BITPIT_UNUSED(id);
	BITPIT_UNUSED(marker);
	BITPIT_UNUSED(virtualCells);
	BITPIT_UNUSED(virtualVertices);

	throw std::runtime_error ("This function has not been implemented for the specified patch.");
}

/*!
	Generates the patch.

	\param trackSpawn if set to true the changes to the patch will be tracked
	\result Returns a vector of adaption::Info that can be used to track
	the changes done during the spawn.
*/
std::vector<adaption::Info> PatchKernel::spawn(bool trackSpawn)
{
	std::vector<adaption::Info> spawnInfo;

#if BITPIT_ENABLE_MPI==1
	// This is a collevtive operation and should be called by all processes
	if (isPartitioned()) {
		const auto &communicator = getCommunicator();
		MPI_Barrier(communicator);
	}
#endif

	// Check spawn status
	SpawnStatus spawnStatus = getSpawnStatus();
	if (spawnStatus == SPAWN_UNNEEDED || spawnStatus == SPAWN_DONE) {
		return spawnInfo;
	}

	// Spawn the patch
	spawnInfo = _spawn(trackSpawn);

	// Finalize patch alterations
	finalizeAlterations(true);

	// Spwan is done
	setSpawnStatus(SPAWN_DONE);

	// Done
	return spawnInfo;
}

/*!
	Execute patch adaption.

	\param trackAdaption if set to true the changes to the patch will be
	tracked
	\param squeezeStorage if set to true patch data structures will be
	squeezed after the update
	\result Returns a vector of adaption::Info that can be used to track
	the changes done during the update.
*/
std::vector<adaption::Info> PatchKernel::adaption(bool trackAdaption, bool squeezeStorage)
{
	std::vector<adaption::Info> adaptionInfo;

	// Check adaption status
	AdaptionStatus adaptionStatus = getAdaptionStatus(true);
	if (adaptionStatus == ADAPTION_UNSUPPORTED || adaptionStatus == ADAPTION_CLEAN) {
		return adaptionInfo;
	} else if (adaptionStatus != ADAPTION_DIRTY) {
		throw std::runtime_error ("An adaption is already in progress.");
	}

	adaptionPrepare(false);

	adaptionInfo = adaptionAlter(trackAdaption, squeezeStorage);

	adaptionCleanup();

	return adaptionInfo;
}

/*!
	Prepares the patch for performing the adaption.

	The patch will prepare its data structured for the adaption and optionally
	track the changes that will be performed to the patch. During this phase
	no changes will be performed to the patch.

	\param trackAdaption if set to true the function will return the changes
	that will be performed in the alter step
	\result If the adaption is tracked, returns a vector of adaption::Info that
	can be used to discover what changes will be performed in the alter step,
	otherwise an empty vector will be returned.
*/
std::vector<adaption::Info> PatchKernel::adaptionPrepare(bool trackAdaption)
{
	std::vector<adaption::Info> adaptionInfo;

	// Check adaption status
	AdaptionStatus adaptionStatus = getAdaptionStatus(true);
	if (adaptionStatus == ADAPTION_UNSUPPORTED || adaptionStatus == ADAPTION_CLEAN) {
		return adaptionInfo;
	} else if (adaptionStatus != ADAPTION_DIRTY) {
		throw std::runtime_error ("An adaption is already in progress.");
	}

	// Execute the adaption preparation
	adaptionInfo = _adaptionPrepare(trackAdaption);

	// Update the status
	setAdaptionStatus(ADAPTION_PREPARED);

	return adaptionInfo;
}

/*!
	Alter the patch performing the adaption.

	The actual modification of the patch takes place during this phase. After
	this phase the adaption is completed and the patch is in its final state.
	Optionally the patch can track the changes performed to the patch.

	\param trackAdaption if set to true the function will return the changes
	done to the patch during the adaption
	\param squeezeStorage if set to true patch data structures will be
	squeezed after the adaption
	\result If the adaption is tracked, returns a vector of adaption::Info
	with all the changes done to the patch during the adaption, otherwise an
	empty vector will be returned.
*/
std::vector<adaption::Info> PatchKernel::adaptionAlter(bool trackAdaption, bool squeezeStorage)
{
	std::vector<adaption::Info> adaptionInfo;

	// Check adaption status
	AdaptionStatus adaptionStatus = getAdaptionStatus();
	if (adaptionStatus == ADAPTION_UNSUPPORTED || adaptionStatus == ADAPTION_CLEAN) {
		return adaptionInfo;
	} else if (adaptionStatus != ADAPTION_PREPARED) {
		throw std::runtime_error ("The prepare function has not been called.");
	}

	// Adapt the patch
	adaptionInfo = _adaptionAlter(trackAdaption);

	// Finalize patch alterations
	finalizeAlterations(squeezeStorage);

	// Update the status
	setAdaptionStatus(ADAPTION_ALTERED);

	return adaptionInfo;
}

/*!
	Cleanup patch data structured after the adaption.

	The patch will only clean-up the data structures needed for adaption.
*/
void PatchKernel::adaptionCleanup()
{
	AdaptionStatus adaptionStatus = getAdaptionStatus();
	if (adaptionStatus == ADAPTION_UNSUPPORTED || adaptionStatus == ADAPTION_CLEAN) {
		return;
	} else if (adaptionStatus == ADAPTION_PREPARED) {
		throw std::runtime_error ("It is not yet possible to abort an adaption.");
	} else if (adaptionStatus != ADAPTION_ALTERED) {
		throw std::runtime_error ("The alter function has not been called.");
	}

	// Complete the adaption
	_adaptionCleanup();

	// Update the status
	setAdaptionStatus(ADAPTION_CLEAN);
}

/*!
	Make the adaption markers set by the user consistent with the internal
	criteria defined by the patch.
*/
void PatchKernel::settleAdaptionMarkers()
{
	// Nothing to do
}

/*!
	Finalize patch alterations.

	\param squeezeStorage if set to true patch data structures will be
	squeezed
*/
void PatchKernel::finalizeAlterations(bool squeezeStorage)
{
	// Flush vertex data structures
	m_vertices.flush();

	// Update bounding box
	bool boundingBoxDirty = isBoundingBoxDirty();
	if (boundingBoxDirty) {
		updateBoundingBox();
	}

	// Flush cell data structures
	m_cells.flush();

	// Update adjacencies
	bool adjacenciesDirty = areAdjacenciesDirty();
	if (adjacenciesDirty) {
		updateAdjacencies();
	}

	// Update interfaces
	bool interfacesDirty = areInterfacesDirty();
	if (interfacesDirty) {
		updateInterfaces();
	}

	// Flush interfaces data structures
	m_interfaces.flush();

	// Squeeze the patch
	if (squeezeStorage) {
		squeeze();
	}

#if BITPIT_ENABLE_MPI==1
	// Update partitioning information
	bool partitioningInfoDirty = arePartitioningInfoDirty();
	if (partitioningInfoDirty) {
		updatePartitioningInfo(true);
	}
#endif

	// Clear alteration flags
	if (squeezeStorage) {
		AlterationFlagsStorage().swap(m_alteredCells);
		AlterationFlagsStorage().swap(m_alteredInterfaces);
	} else {
		m_alteredCells.clear();
		m_alteredInterfaces.clear();
	}

	// Synchronize storage
	m_cells.sync();
	m_interfaces.sync();
	m_vertices.sync();
}

/*!
	Marks a cell for refinement.

	\param id is the id of the cell that needs to be refined
*/
void PatchKernel::markCellForRefinement(long id)
{
	bool updated = _markCellForRefinement(id);

	if (updated) {
		setAdaptionStatus(ADAPTION_DIRTY);
	}
}

/*!
	Marks a cell for coarsening.

	\param id is the id of the cell that needs to be coarsened
*/
void PatchKernel::markCellForCoarsening(long id)
{
	bool updated = _markCellForCoarsening(id);

	if (updated) {
		setAdaptionStatus(ADAPTION_DIRTY);
	}
}

/*!
	Resets the adaption marker of the specified cell.

	\param id is the id of the cell
*/
void PatchKernel::resetCellAdaptionMarker(long id)
{
	bool updated = _resetCellAdaptionMarker(id);

	if (updated) {
		setAdaptionStatus(ADAPTION_DIRTY);
	}
}

/*!
	Returns the adaption marker of the specified cell.

	The marker only defines the type of adaption requested for the cell, it
	is not guaranteed that the adaption will effectively perform the requested
	action (i.e., the requested marker may not be consistent with the internal
	criteria defined by the patch).

	\param id is the id of the cell
	\return The adaption marker of the cell.
*/
adaption::Marker PatchKernel::getCellAdaptionMarker(long id)
{
	return _getCellAdaptionMarker(id);
}

/*!
	Enables cell balancing.

	\param id is the id of the cell
	\param enabled defines if enable the balancing for the specified cell
*/
void PatchKernel::enableCellBalancing(long id, bool enabled)
{
	bool updated = _enableCellBalancing(id, enabled);

	if (updated) {
		setAdaptionStatus(ADAPTION_DIRTY);
	}
}

/*!
	Reset the patch.
*/
void PatchKernel::reset()
{
	resetVertices();
	resetCells();
	resetInterfaces();
}

/*!
	Reset the vertices of the patch.
*/
void PatchKernel::resetVertices()
{
	m_vertices.clear();
	if (m_vertexIdGenerator) {
		m_vertexIdGenerator->reset();
	}
	m_nInternalVertices = 0;
#if BITPIT_ENABLE_MPI==1
	m_nGhostVertices = 0;
#endif
	m_lastInternalVertexId = Vertex::NULL_ID;
#if BITPIT_ENABLE_MPI==1
	m_firstGhostVertexId = Vertex::NULL_ID;
#endif

	for (auto &cell : m_cells) {
		cell.unsetConnect();
	}
}

/*!
	Reset the cells of the patch.
*/
void PatchKernel::resetCells()
{
	m_cells.clear();
	if (m_cellIdGenerator) {
		m_cellIdGenerator->reset();
	}
	m_nInternalCells = 0;
#if BITPIT_ENABLE_MPI==1
	m_nGhostCells = 0;
#endif
	m_lastInternalCellId = Cell::NULL_ID;
#if BITPIT_ENABLE_MPI==1
	m_firstGhostCellId = Cell::NULL_ID;
#endif

#if BITPIT_ENABLE_MPI==1
	clearGhostCellOwners();
	clearGhostVertexOwners();
#endif

	resetAdjacencies();

	for (auto &interface : m_interfaces) {
		interface.unsetNeigh();
		interface.unsetOwner();
	}

	m_alteredCells.clear();
}

/*!
	Reset the interfaces of the patch.

	This function doesn't change the build strategy, it only resets the
	existing interface.
*/
void PatchKernel::resetInterfaces()
{
	// Early return if no interfaces have been built
	if (getInterfacesBuildStrategy() == INTERFACES_NONE) {
		return;
	}

	// Prune stale interfaces
	pruneStaleInterfaces();

	// Reset the interfaces
	_resetInterfaces(false);

	// All remaining interfaces will be deleted
	setInterfaceAlterationFlags(FLAG_DELETED);

	// Mark cell interfaces as dirty
	setCellAlterationFlags(FLAG_INTERFACES_DIRTY);
}

/*!
	Internal function to reset the interfaces of the patch.

	This function doesn't change the alteration flags.

	\param release if it's true the memory hold by the interfaces will be
	released, otherwise the interfaces will be reset but their memory will
	not be relased
*/
void PatchKernel::_resetInterfaces(bool release)
{
	for (auto &cell : m_cells) {
		cell.resetInterfaces(!release);
	}

	m_interfaces.clear(release);
	if (m_interfaceIdGenerator) {
		m_interfaceIdGenerator->reset();
	}
}

/*!
    Reserve memory for vertex storage.

    If the reserve size is smaller than the number of vertices currently stored
    within the patch no action will be taken.

    If instead, the reserve size is greater than the current number of vertices,
    reserve might cause re-location of the internal container into memory,
    potentially invalidating pointers and iterators to vertex entities.

    \param[in] nVertices size of memory reserve (in terms of number of
    vertices).
*/
bool PatchKernel::reserveVertices(size_t nVertices)
{
	if (!isExpert()) {
		return false;
	}

	m_vertices.reserve(nVertices);

	return true;
}

/*!
	Reserve memory for cell storage.

	If the reserve size is smaller than the number of cells currently stored
	within the patch no action will be taken.

	If instead, the reserve size is greater than the current number of cells,
	reserve might cause re-location of the internal container into memory,
	potentially invalidating pointers and iterators to cell entities.

	\param[in] nCells is size of memory reserve (in terms of number of cells).
*/
bool PatchKernel::reserveCells(size_t nCells)
{
	if (!isExpert()) {
		return false;
	}

	m_cells.reserve(nCells);

	return true;
}

/*!
	Reserve memory for interface storage.

	If the reserve size is smaller than the number of interfaces currently
	stored within the patch no action will be taken.

	If instead, the reserve size is greater than the current number of
	interfaces, reserve might cause re-location of the internal container
	into memory, potentially invalidating pointers and iterators to cell
	entities.

	\param[in] nInterfaces is size of memory reserve (in terms of number of
	interfaces).
*/
bool PatchKernel::reserveInterfaces(size_t nInterfaces)
{
	if (!isExpert()) {
		return false;
	}

	m_interfaces.reserve(nInterfaces);

	return true;
}

/*!
	Writes the patch to filename specified in input.

	\param filename the filename where the patch will be written to
	\param mode is the VTK file mode that will be used for writing the patch
*/
void PatchKernel::write(const std::string &filename, VTKWriteMode mode)
{
	std::string oldFilename = m_vtk.getName();

	m_vtk.setName(filename);
	write(mode);
	m_vtk.setName(oldFilename);
}

/*!
	Writes the patch a filename with the same name of the patch.

	\param mode is the VTK file mode that will be used for writing the patch
*/
void PatchKernel::write(VTKWriteMode mode)
{
	// Get VTK cell count
	long vtkCellCount = 0;
	if (m_vtkWriteTarget == WRITE_TARGET_CELLS_ALL) {
		vtkCellCount = getCellCount();
#if BITPIT_ENABLE_MPI==1
	} else if (m_vtkWriteTarget == WRITE_TARGET_CELLS_INTERNAL) {
		vtkCellCount = getInternalCellCount();
#endif
	}

	// Set the dimensinos of the mesh
	PiercedStorage<bool, long> vertexWriteFlag(1, &m_vertices);
	vertexWriteFlag.fill(false);

	bool vtkFaceStreamNeeded = false;
	for (const Cell &cell : m_cells) {
		if (cell.getDimension() > 2 && !cell.hasInfo()) {
			vtkFaceStreamNeeded = true;
			break;
		}
	}

	long vtkConnectSize    = 0;
	long vtkFaceStreamSize = 0;
	for (const Cell &cell : getVTKCellWriteRange()) {
		ConstProxyVector<long> cellVertexIds = cell.getVertexIds();
		const int nCellVertices = cellVertexIds.size();
		for (int k = 0; k < nCellVertices; ++k) {
			long vertexId = cellVertexIds[k];
			vertexWriteFlag.at(vertexId) = true;
		}

		vtkConnectSize += nCellVertices;
		if (vtkFaceStreamNeeded) {
			if (cell.getDimension() <= 2 || cell.hasInfo()) {
				vtkFaceStreamSize += 1;
			} else {
				vtkFaceStreamSize += cell.getFaceStreamSize();
			}
		}
	}

	int vtkVertexCount = 0;
	m_vtkVertexMap.unsetKernel(true);
	m_vtkVertexMap.setStaticKernel(&m_vertices);
	VertexConstIterator endItr = vertexConstEnd();
	for (VertexConstIterator itr = vertexConstBegin(); itr != endItr; ++itr) {
		std::size_t vertexRawId = itr.getRawIndex();
		if (vertexWriteFlag.rawAt(vertexRawId)) {
			m_vtkVertexMap.rawAt(vertexRawId) = vtkVertexCount++;
		} else {
			m_vtkVertexMap.rawAt(vertexRawId) = Vertex::NULL_ID;
		}
	}

	m_vtk.setDimensions(vtkCellCount, vtkVertexCount, vtkConnectSize, vtkFaceStreamSize);

	// Write the mesh
	m_vtk.write(mode);
}

/*!
	Returns the current spawn status.

	\return The current spawn status.
*/
PatchKernel::SpawnStatus PatchKernel::getSpawnStatus() const
{
	// There is no need to check the spawn status globally because the spawn
	// status will always be the same on all the processes.

	return m_spawnStatus;
}

/*!
	Set the current spawn status.

	\param status is the spawn status that will be set
*/
void PatchKernel::setSpawnStatus(SpawnStatus status)
{
	m_spawnStatus = status;
}


/*!
	Checks if the patch supports adaption.

	\return Returns true if the patch supports adaption, false otherwise.
*/
bool PatchKernel::isAdaptionSupported() const
{
    return (getAdaptionStatus() != ADAPTION_UNSUPPORTED);
}

/*!
	Returns the current adaption status.

	\param global if set to true, the adaption status will be evaluated
	globally across all the partitions
	\return The current adaption status.
*/
PatchKernel::AdaptionStatus PatchKernel::getAdaptionStatus(bool global) const
{
	int adaptionStatus = static_cast<int>(m_adaptionStatus);

#if BITPIT_ENABLE_MPI==1
	if (global && isPartitioned()) {
		const auto &communicator = getCommunicator();
		MPI_Allreduce(MPI_IN_PLACE, &adaptionStatus, 1, MPI_INT, MPI_MAX, communicator);
	}
#else
	BITPIT_UNUSED(global);
#endif

	return static_cast<AdaptionStatus>(adaptionStatus);
}

/*!
	Set the current adaption status.

	\param status is the adaption status that will be set
*/
void PatchKernel::setAdaptionStatus(AdaptionStatus status)
{
	m_adaptionStatus = status;
}

/*!
	Returns true if the the patch needs to update its data structures.

	\param global if set to true, the dirty status will be evaluated globally
	across all the partitions
	\return This method returns true to indicate the patch needs to update
	its data structures. Otherwise, it returns false.
*/
bool PatchKernel::isDirty(bool global) const
{
#if BITPIT_ENABLE_MPI==0
	BITPIT_UNUSED(global);
#endif

	bool isDirty = false;

	if (!isDirty) {
		isDirty |= areAdjacenciesDirty(false);
	}

	if (!isDirty) {
		isDirty |= !m_alteredCells.empty();
	}

	if (!isDirty) {
		isDirty |= areInterfacesDirty(false);
		assert(isDirty || m_alteredInterfaces.empty());
	}

	if (!isDirty) {
		isDirty |= (getSpawnStatus() == SPAWN_NEEDED);
	}

	if (!isDirty) {
		isDirty |= (getAdaptionStatus(false) == ADAPTION_DIRTY);
	}

	if (!isDirty) {
		isDirty |= isBoundingBoxDirty(false);
	}

#if BITPIT_ENABLE_MPI==1
	if (!isDirty) {
		isDirty |= arePartitioningInfoDirty(false);
	}
#endif

	if (!isDirty) {
		isDirty |= !m_vertices.isSynced();
	}

	if (!isDirty) {
		isDirty |= !m_cells.isSynced();
	}

	if (!isDirty) {
		isDirty |= !m_interfaces.isSynced();
	}

#if BITPIT_ENABLE_MPI==1
	// Get the global flag
	if (global && isPartitioned()) {
		const auto &communicator = getCommunicator();
		MPI_Allreduce(MPI_IN_PLACE, &isDirty, 1, MPI_C_BOOL, MPI_LOR, communicator);
	}
#endif

	return isDirty;
}

/*!
	Enables or disables expert mode.

	When expert mode is enabled, it will be possible to change the patch using
	low level functions (e.g., it will be possible to add individual cells,
	add vertices, delete cells, ...).

	\param expert if true, the expert mode will be enabled
*/
void PatchKernel::setExpert(bool expert)
{
	if (isExpert() == expert) {
		return;
	}

	m_expert = expert;
}

/*!
	Checks if the expert mode is enabled.

	When expert mode is enabled, it will be possible to change the patch using
	low level functions (e.g., it will be possible to add individual cells,
	add vertices, delete cells, ...).

	\return This method returns true when the expert is enabled,
	otherwise it returns false.
*/
bool PatchKernel::isExpert() const
{
	return m_expert;
}

/*!
	Sets the id of the patch.

	\param id the id of the patch
*/
void PatchKernel::setId(int id)
{
    if (id == m_id) {
        return;
    }

    patch::manager().unregisterPatch(this);
    patch::manager().registerPatch(this, id);
}

/*!
	Internal function to set the id of the patch.

	\param id the id of the patch
*/
void PatchKernel::_setId(int id)
{
	m_id = id;
}

/*!
	Gets the id associated with the patch.

	\return The id associated with the patch.
*/
int PatchKernel::getId() const
{
	return m_id;
}

/*!
	Sets the dimension of the patch.

	\param dimension the dimension of the patch
*/
void PatchKernel::setDimension(int dimension)
{
	if (dimension == m_dimension) {
		return;
	}

	// If the dimension was already assigned, reset the patch
	if (m_dimension > 0) {
		reset();
	}

	// Set the dimension
	m_dimension = dimension;
}

/*!
	Gets the dimension of the patch.

	\return The dimension of the patch.
*/
int PatchKernel::getDimension() const
{
	return m_dimension;
}

/*!
	Returns true if the patch is a three-dimensional patch.

	\return This method returns true to indicate the patch is three-dimensional.
*/
bool PatchKernel::isThreeDimensional() const
{
	return (m_dimension == 3);
}

/*!
	Returns true if auto-indexing is enabled for vertices.

	When auto-indexing is disabled, ids for newly added vertices has to be
	manually specified.

	\return Returns true if auto-indexing is enabled for vertices.
*/
bool PatchKernel::isVertexAutoIndexingEnabled() const
{
	return static_cast<bool>(m_vertexIdGenerator);
}

/*!
	Enables or disables auto-indexing for vertices.

	When auto-indexing is disabled, ids for newly added vertices has to be
	manually specified.

	\param enabled if set to true the auto-indexing will be enabled
*/
void PatchKernel::setVertexAutoIndexing(bool enabled)
{
	if (isVertexAutoIndexingEnabled() == enabled) {
		return;
	}

	if (enabled) {
		createVertexIndexGenerator(true);
	} else {
		m_vertexIdGenerator.reset();
	}
}

/*!
	Dump vertex auto indexing.

 *  \param stream is the stream to write to
*/
void PatchKernel::dumpVertexAutoIndexing(std::ostream &stream) const
{
	m_vertexIdGenerator->dump(stream);
}

/*!
	Restores vertex auto indexing.

	\param stream is the stream to read from
*/
void PatchKernel::restoreVertexAutoIndexing(std::istream &stream)
{
	createVertexIndexGenerator(false);
	m_vertexIdGenerator->restore(stream);
}

/*!
	Create the vertex index generator.

	If the index generator is already created, the existing index generator will be reset.

	\param populate if set to true, the index generator will be populated with current
	vertex ids
*/
void PatchKernel::createVertexIndexGenerator(bool populate)
{
	// Create or reset index generator
	if (!m_vertexIdGenerator) {
		m_vertexIdGenerator = std::unique_ptr<IndexGenerator<long>>(new IndexGenerator<long>());
	} else {
		m_vertexIdGenerator->reset();
	}

	// Populate index generator with current ids
	if (populate) {
		VertexConstIterator beginItr = m_vertices.cbegin();
		VertexConstIterator endItr   = m_vertices.cend();
		for (VertexConstIterator itr = beginItr; itr != endItr; ++itr) {
			m_vertexIdGenerator->setAssigned(itr.getId());
		}
	}
}

/*!
	Import the vertex index generator form the specified source patch.

	If the source patch doesn't define an index generator, the intexe generator of the current
	patch will be deleted.

	\param source is the patch from with the index generator will be imported from
*/
void PatchKernel::importVertexIndexGenerator(const PatchKernel &source)
{
	if (source.m_vertexIdGenerator) {
		m_vertexIdGenerator = std::unique_ptr<IndexGenerator<long>>(new IndexGenerator<long>(*(source.m_vertexIdGenerator)));
	} else {
		m_vertexIdGenerator.reset();
	}
}

/*!
	Gets the number of vertices in the patch.

	\return The number of vertices in the patch
*/
long PatchKernel::getVertexCount() const
{
	return m_vertices.size();
}

/*!
	Gets the number of internal vertices in the patch.

	\return The number of internal vertices in the patch.
*/
long PatchKernel::getInternalVertexCount() const
{
	return m_nInternalVertices;
}

/*!
	Gets the nodes owned by the patch.

	\return The nodes owned by the patch.
*/
PiercedVector<Vertex> & PatchKernel::getVertices()
{
	return m_vertices;
}

/*!
	Gets a constant reference to the vertices owned by the patch.

	\return A constant reference to the vertices owned by the patch.
*/
const PiercedVector<Vertex> & PatchKernel::getVertices() const
{
	return m_vertices;
}

/*!
	Gets a reference to the vertex with the specified id.

	\param id is the id of the requested vertex
	\return A reference to the vertex with the specified id.
*/
Vertex & PatchKernel::getVertex(long id)
{
	return m_vertices[id];
}

/*!
	Gets a constant reference to the vertex with the specified id.

	\param id is the id of the requested vertex
	\return A constant reference to the vertex with the specified id.
*/
const Vertex & PatchKernel::getVertex(long id) const
{
	return m_vertices[id];
}

/*!
	Gets a reference to the last internal vertex.

	\return A reference to the last internal vertex.
*/
Vertex & PatchKernel::getLastInternalVertex()
{
	return m_vertices[m_lastInternalVertexId];
}

/*!
	Gets a constant reference to the last internal vertex.

	\return A constant reference to the last internal vertex.
*/
const Vertex & PatchKernel::getLastInternalVertex() const
{
	return m_vertices[m_lastInternalVertexId];
}

/*!
	Returns an iterator pointing to the specified vertex.

	\result An iterator to the specified vertex.
*/
PatchKernel::VertexIterator PatchKernel::getVertexIterator(long id)
{
	return m_vertices.find(id);
}

/*!
	Returns iterator pointing to the first vertex.

	\result An iterator to the first vertex.
*/
PatchKernel::VertexIterator PatchKernel::vertexBegin()
{
	return m_vertices.begin();
}

/*!
	Returns iterator pointing to last vertex.

	\result An iterator to the last vertex.
*/
PatchKernel::VertexIterator PatchKernel::vertexEnd()
{
	return m_vertices.end();
}

/*!
	Returns iterator pointing to the first internal vertex.

	\result An iterator to the first internal vertex.
*/
PatchKernel::VertexIterator PatchKernel::internalVertexBegin()
{
	return m_vertices.begin();
}

/*!
	Returns iterator pointing to the end of the list of internal vertices.

	\result An iterator to the end of the list of internal vertices.
*/
PatchKernel::VertexIterator PatchKernel::internalVertexEnd()
{
	if (m_nInternalVertices > 0) {
		return ++m_vertices.find(m_lastInternalVertexId);
	} else {
		return m_vertices.end();
	}
}

/*!
	Returns a constant iterator pointing to the specified vertex.

	\result A constant iterator to the specified vertex.
*/
PatchKernel::VertexConstIterator PatchKernel::getVertexConstIterator(long id) const
{
	return m_vertices.find(id);
}

/*!
	Returns a constant iterator pointing to the first vertex.

	\result A constant iterator to the first vertex.
*/
PatchKernel::VertexConstIterator PatchKernel::vertexConstBegin() const
{
	return m_vertices.cbegin();
}

/*!
	Returns a constant iterator pointing to last vertex.

	\result A constant iterator to the last vertex.
*/
PatchKernel::VertexConstIterator PatchKernel::vertexConstEnd() const
{
	return m_vertices.cend();
}

/*!
	Returns a constant iterator pointing to the first internal vertex.

	\result A constant iterator to the first internal  vertex.
*/
PatchKernel::VertexConstIterator PatchKernel::internalVertexConstBegin() const
{
	return m_vertices.cbegin();
}

/*!
	Returns a constant iterator pointing to last internal vertex.

	\result A constant iterator to the last internal vertex.
*/
PatchKernel::VertexConstIterator PatchKernel::internalVertexConstEnd() const
{
	if (m_nInternalVertices > 0) {
		return ++m_vertices.find(m_lastInternalVertexId);
	} else {
		return m_vertices.end();
	}
}

/*!
	Adds the specified vertex to the patch.

	All new vertices will be temporarily added as internal vertices, is needed
	they will be converted to ghost vertices when updating ghost information.

	If valid, the specified id will we assigned to the newly created vertex,
	otherwise a new unique id will be generated for the vertex. However, it
	is not possible to create a new vertex with an id already assigned to an
	existing vertex of the patch. If this happens, an exception is thrown.
	Ids are considered valid if they are greater or equal than zero.

	\param source is the vertex that will be added
	\param id is the id that will be assigned to the newly created vertex.
	If a negative id value is specified, a new unique id will be generated
	for the vertex
	\return An iterator pointing to the added vertex.
*/
PatchKernel::VertexIterator PatchKernel::addVertex(const Vertex &source, long id)
{
	Vertex vertex = source;
	vertex.setId(id);

	return addVertex(std::move(vertex), id);
}

/*!
	Adds the specified vertex to the patch.

	All new vertices will be temporarily added as internal vertices, is needed
	they will be converted to ghost vertices when updating ghost information.

	If valid, the specified id will we assigned to the newly created vertex,
	otherwise a new unique id will be generated for the vertex. However, it
	is not possible to create a new vertex with an id already assigned to an
	existing vertex of the patch. If this happens, an exception is thrown.
	Ids are considered valid if they are greater or equal than zero.

	\param source is the vertex that will be added
	\param id is the id that will be assigned to the newly created vertex.
	If a negative id value is specified, the id of the source will be used
	\return An iterator pointing to the added vertex.
*/
PatchKernel::VertexIterator PatchKernel::addVertex(Vertex &&source, long id)
{
	// Get the id
	if (id < 0) {
		id = source.getId();
	}

	// Add a dummy vertex
	//
	// It is not possible to directly add the source into the storage. First a
	// dummy vertex is created and then that vertex is replaced with the source.
	//
	// The corrdinates of the dummy vertex shuold match the coordinates of the
	// source, because the bounding box of the patch is updated every time a
	// new vertex is added.
	VertexIterator iterator = _addInternalVertex(source.getCoords(), id);

	// Replace the newly created vertex with the source
	//
	// Before replacing the newly created vertex we need to set the id
	// of the source to the id that has been assigned to the newly created
	// vertex, we also need to mark the vertex as internal.
	source.setId(iterator->getId());
	source.setInterior(true);

	Vertex &vertex = (*iterator);
	vertex = std::move(source);

	return iterator;
}

/*!
	Adds a new vertex with the specified coordinates.

	All new vertices will be temporarily added as internal vertices, is needed
	they will be converted to ghost vertices when updating ghost information.

	If valid, the specified id will we assigned to the newly created vertex,
	otherwise a new unique id will be generated for the vertex. However, it
	is not possible to create a new vertex with an id already assigned to an
	existing vertex of the patch. If this happens, an exception is thrown.
	Ids are considered valid if they are greater or equal than zero.

	\param coords are the coordinates of the vertex
	\param id is the id that will be assigned to the newly created vertex.
	If a negative id value is specified, a new unique id will be generated
	for the vertex
	\return An iterator pointing to the added vertex.
*/
PatchKernel::VertexIterator PatchKernel::addVertex(const std::array<double, 3> &coords, long id)
{
	if (!isExpert()) {
		return vertexEnd();
	}

	// Add the vertex
	VertexIterator iterator = _addInternalVertex(coords, id);

	return iterator;
}

/*!
	Internal function to add an internal vertex.

	It is not possible to create a new vertex with an id already assigned to an
	existing vertex of the patch or with an invalid id. If this happens, an
	exception is thrown. Ids are considered valid if they are greater or equal
	than zero.

	\param coords are the coordinates of the vertex
	\param id is the id that will be assigned to the newly created vertex.
	If a negative id value is specified, a new unique id will be generated
	for the vertex
	\return An iterator pointing to the newly created vertex.
*/
PatchKernel::VertexIterator PatchKernel::_addInternalVertex(const std::array<double, 3> &coords, long id)
{
	// Get the id
	if (m_vertexIdGenerator) {
		if (id < 0) {
			id = m_vertexIdGenerator->generate();
		} else {
			m_vertexIdGenerator->setAssigned(id);
		}
	} else if (id < 0) {
		throw std::runtime_error("No valid id has been provided for the vertex.");
	}

	// Get the id of the vertex before which the new vertex should be inserted
#if BITPIT_ENABLE_MPI==1
	//
	// If there are ghosts vertices, the internal vertex should be inserted
	// before the first ghost vertex.
#endif
	long referenceId;
#if BITPIT_ENABLE_MPI==1
	referenceId = m_firstGhostVertexId;
#else
	referenceId = Vertex::NULL_ID;
#endif

	// Create the vertex
	VertexIterator iterator;
	if (referenceId == Vertex::NULL_ID) {
		iterator = m_vertices.emreclaim(id, id, coords, true);
	} else {
		iterator = m_vertices.emreclaimBefore(referenceId, id, id, coords, true);
	}
	m_nInternalVertices++;

	// Update the id of the last internal vertex
	if (m_lastInternalVertexId < 0) {
		m_lastInternalVertexId = id;
	} else if (m_vertices.rawIndex(m_lastInternalVertexId) < m_vertices.rawIndex(id)) {
		m_lastInternalVertexId = id;
	}

	// Update the bounding box
	addPointToBoundingBox(iterator->getCoords());

#if BITPIT_ENABLE_MPI==1
	// Set partitioning information as dirty
	setPartitioningInfoDirty(true);
#endif

	return iterator;
}

#if BITPIT_ENABLE_MPI==0
/*!
	Restore the vertex with the specified id.

	The kernel should already contain the vertex, only the contents of the
	vertex will be updated.

	\param coords are the coordinates of the vertex
	\param id is the id of the vertex to restore
	\return An iterator pointing to the restored vertex.
*/
PatchKernel::VertexIterator PatchKernel::restoreVertex(const std::array<double, 3> &coords, long id)
{
	if (!isExpert()) {
		return vertexEnd();
	}

	VertexIterator iterator = m_vertices.find(id);
	if (iterator == m_vertices.end()) {
		throw std::runtime_error("Unable to restore the specified vertex: the kernel doesn't contain an entry for that vertex.");
	}

	_restoreInternalVertex(iterator, coords);

	return iterator;
}
#endif

/*!
	Internal function to restore an internal vertex.

	\param iterator is an iterator pointing to the vertex to restore
	\param coords are the coordinates of the vertex
*/
void PatchKernel::_restoreInternalVertex(const VertexIterator &iterator, const std::array<double, 3> &coords)
{
	// Restore the vertex
	//
	// There is no need to set the id of the vertex as assigned, because
	// also the index generator will be restored.
	Vertex &vertex = *iterator;
	vertex.initialize(iterator.getId(), coords, true);
	m_nInternalVertices++;

	// Update the bounding box
	addPointToBoundingBox(vertex.getCoords());
}

/*!
	Deletes a vertex.

	\param id is the id of the vertex
*/
bool PatchKernel::deleteVertex(long id)
{
	if (!isExpert()) {
		return false;
	}

	// Delete the vertex
#if BITPIT_ENABLE_MPI==1
	const Vertex &vertex = m_vertices[id];
	bool isInternal = vertex.isInterior();
	if (isInternal) {
		_deleteInternalVertex(id);
	} else {
		_deleteGhostVertex(id);
	}
#else
	_deleteInternalVertex(id);
#endif

	return true;
}

/*!
	Internal function to delete an internal vertex.

	\param id is the id of the vertex
*/
void PatchKernel::_deleteInternalVertex(long id)
{
	// Update the bounding box
	const Vertex &vertex = m_vertices[id];
	removePointFromBoundingBox(vertex.getCoords());

	// Delete vertex
	m_vertices.erase(id, true);
	m_nInternalVertices--;
	if (id == m_lastInternalVertexId) {
		updateLastInternalVertexId();
	}

	// Vertex id is no longer used
	if (m_vertexIdGenerator) {
		m_vertexIdGenerator->trash(id);
	}
}

/*!
	Counts free vertices within the patch.

	A free vertex is a vertex on a free face.

	\return The number of free vertices.
*/
long PatchKernel::countFreeVertices() const
{
	return countBorderVertices();
}

/*!
	Counts border vertices within the patch.

	A border vertex is a vertex on a border face.

	\return The number of border vertices.
*/
long PatchKernel::countBorderVertices() const
{
	std::unordered_set<long> borderVertices;
	for (const Cell &cell : m_cells) {
		int nCellFaces = cell.getFaceCount();
		for (int i = 0; i < nCellFaces; ++i) {
			if (!cell.isFaceBorder(i)) {
				continue;
			}

			int nFaceVertices = cell.getFaceVertexCount(i);
			for (int k = 0; k < nFaceVertices; ++k) {
				long faceVertexId = cell.getFaceVertexId(i, k);
				borderVertices.insert(faceVertexId);
			}
		}
	}

	return borderVertices.size();
}

/*!
	Count orphan vertices in the patch.

	An orphan vertex is a vertex not linked by any cells.

	\result The number of orphan vertices.
*/
long PatchKernel::countOrphanVertices() const
{
	std::unordered_set<long> usedVertices;
	for (const Cell &cell : m_cells) {
		ConstProxyVector<long> cellVertexIds = cell.getVertexIds();
		int nCellVertices = cellVertexIds.size();
		for (int i = 0; i < nCellVertices; ++i) {
			usedVertices.insert(cellVertexIds[i]);
		}
	}

	return (getVertexCount() - usedVertices.size());
}

/*!
	Find orphan vertices in the patch.

	An orphan vertex is a vertex not linked by any cells.

	\result The list of orphan vertice.
*/
std::vector<long> PatchKernel::findOrphanVertices()
{
	VertexConstIterator beginItr = m_vertices.cbegin();
	VertexConstIterator endItr   = m_vertices.cend();

	// Detect used vertices
	PiercedStorage<bool, long> vertexUsedFlag(1, &m_vertices);
	vertexUsedFlag.fill(false);
	for (const Cell &cell : m_cells) {
		ConstProxyVector<long> cellVertexIds = cell.getVertexIds();
		int nCellVertices = cellVertexIds.size();
		for (int j = 0; j < nCellVertices; ++j) {
			long vertexId = cellVertexIds[j];
			vertexUsedFlag[vertexId] = true;
		}
	}

	// Count the orphan vertices
	std::size_t nOrhpanVertices = 0;
	for (VertexConstIterator itr = beginItr; itr != endItr; ++itr) {
		std::size_t vertexRawIndex = itr.getRawIndex();
		if (!vertexUsedFlag.rawAt(vertexRawIndex)) {
			++nOrhpanVertices;
		}
	}

	// Build a list of unused vertices
	std::vector<long> orhpanVertices(nOrhpanVertices);

	std::size_t orphanVertexIndex = 0;
	for (VertexConstIterator itr = beginItr; itr != endItr; ++itr) {
		std::size_t vertexRawIndex = itr.getRawIndex();
		if (!vertexUsedFlag.rawAt(vertexRawIndex)) {
			orhpanVertices[orphanVertexIndex] = itr.getId();
			++orphanVertexIndex;
		}
	}

	return orhpanVertices;
}

/*!
	Remove orphan vertices
*/
bool PatchKernel::deleteOrphanVertices()
{
	if (!isExpert()) {
		return false;
	}

	std::vector<long> list = findOrphanVertices();
	deleteVertices(list);
	updateBoundingBox();

	return true;
}

/*!
	Find and collapse coincident vertices. Cell connectivity is
	automatically updated.

	\result The list of the of the collapsed vertices.
*/
std::vector<long> PatchKernel::collapseCoincidentVertices()
{
	std::vector<long> collapsedVertices;
	if (!isExpert()) {
		return collapsedVertices;
	}

	long nVertices = getVertexCount();
	if (nVertices == 0) {
		return collapsedVertices;
	}

	// Update bounding box
	updateBoundingBox();

	//
	// Collapse double vertices
	//
	Vertex::Less vertexLess(10 * std::numeric_limits<double>::epsilon());
	auto rawVertexLess = [this, &vertexLess](const std::size_t &i, const std::size_t &j)
	{
		return vertexLess(this->m_vertices.rawAt(i), this->m_vertices.rawAt(j));
	};
	std::set<std::size_t, decltype(rawVertexLess)> vertexTree(rawVertexLess);

	std::unordered_map<long, long> vertexMap;
	for (VertexConstIterator vertexItr = m_vertices.cbegin(); vertexItr != m_vertices.cend(); ++vertexItr) {
		std::size_t vertexRawId = vertexItr.getRawIndex();
		auto vertexTreeItr = vertexTree.find(vertexRawId);
		if (vertexTreeItr == vertexTree.end()) {
			vertexTree.insert(vertexRawId);
		} else {
			long vertexId = vertexItr.getId();
			long vertexCoincidentId = m_vertices.rawFind(*vertexTreeItr).getId();
			vertexMap.insert({vertexId, vertexCoincidentId});
		}
	}

	// Collapse vertices
	if (!vertexMap.empty()) {
		// Renumber cell vertices
		for (Cell &cell : m_cells) {
			cell.renumberVertices(vertexMap);
		}

		// Create the list of collapsed vertices
		collapsedVertices.resize(vertexMap.size());

		std::size_t k = 0;
		for (const auto &entry : vertexMap) {
			collapsedVertices[k++] = entry.first;
		}
	}

	return collapsedVertices;
}

/*!
	Remove coincident vertices from the patch.
*/
bool PatchKernel::deleteCoincidentVertices()
{
	if (!isExpert()) {
		return false;
	}

	std::vector<long> verticesToDelete = collapseCoincidentVertices();
	deleteVertices(verticesToDelete);

	return true;
}

/*!
	Gets the coordinates of the specified vertex.

	\param id is the id of the vertex
	\result The coordinates of the specified vertex.
*/
const std::array<double, 3> & PatchKernel::getVertexCoords(long id) const
{
	return getVertex(id).getCoords();
}

/*!
	Gets the coordinates of the specified vertices.

	\param nVertices is the number of vertices
	\param ids are the ids of the requested vertices
	\param[out] coordinates on output will contain the vertex coordinates
*/
void PatchKernel::getVertexCoords(std::size_t nVertices, const long *ids, std::unique_ptr<std::array<double, 3>[]> *coordinates) const
{
	*coordinates = std::unique_ptr<std::array<double, 3>[]>(new std::array<double, 3>[nVertices]);
	getVertexCoords(nVertices, ids, coordinates->get());
}

/*!
	Gets the coordinates of the specified vertices.

	\param nVertices is the number of vertices
	\param ids are the ids of the requested vertices
	\param[out] coordinates on output will contain the vertex coordinates, it
	is up to the caller to ensure that the storage has enough space for all
	the vertex coordinates
*/
void PatchKernel::getVertexCoords(std::size_t nVertices, const long *ids, std::array<double, 3> *coordinates) const
{
	for (std::size_t i = 0; i < nVertices; ++i) {
		coordinates[i] = getVertex(ids[i]).getCoords();
	}
}

/*!
	Return true if the patch is empty.

	\param global if set to true, the empty status will be evaluated globally
	across all the partitions
	\return Return true if the patch is empty.
*/
bool PatchKernel::empty(bool global) const
{
	bool isEmpty = (getCellCount() == 0);
#if BITPIT_ENABLE_MPI==1
	if (global && isPartitioned()) {
		MPI_Allreduce(MPI_IN_PLACE, &isEmpty, 1, MPI_C_BOOL, MPI_LAND, getCommunicator());
	}
#else
	BITPIT_UNUSED(global);
#endif

	return isEmpty;
}

/*!
	Updates the id of the last internal vertex.
*/
void PatchKernel::updateLastInternalVertexId()
{
	if (m_nInternalVertices == 0) {
		m_lastInternalVertexId = Vertex::NULL_ID;
		return;
	}

	VertexIterator lastInternalVertexItr;
#if BITPIT_ENABLE_MPI==1
	if (m_nGhostVertices == 0) {
		lastInternalVertexItr = --m_vertices.end();
		m_lastInternalVertexId = lastInternalVertexItr->getId();
	} else {
		m_lastInternalVertexId = m_vertices.getSizeMarker(m_nInternalVertices - 1, Vertex::NULL_ID);
	}
#else
	lastInternalVertexItr = --m_vertices.end();
	m_lastInternalVertexId = lastInternalVertexItr->getId();
#endif
}

/*!
	Returns true if auto-indexing is enabled for cells.

	When auto-indexing is disabled, cell ids for newly added cells should
	be provided by the user.

	\return Returns true if auto-indexing is enabled for cells.
*/
bool PatchKernel::isCellAutoIndexingEnabled() const
{
	return static_cast<bool>(m_cellIdGenerator);
}

/*!
	Enables or disables auto-indexing for cells.

	When auto-indexing is disabled, ids for newly added cells has to be
	manually specified.

	\param enabled if set to true the auto-indexing will be enabled
*/
void PatchKernel::setCellAutoIndexing(bool enabled)
{
	if (isCellAutoIndexingEnabled() == enabled) {
		return;
	}

	if (enabled) {
		createCellIndexGenerator(true);
	} else {
		m_cellIdGenerator.reset();
	}
}

/*!
	Dump cell auto indexing.

 *  \param stream is the stream to write to
*/
void PatchKernel::dumpCellAutoIndexing(std::ostream &stream) const
{
	m_cellIdGenerator->dump(stream);
}

/*!
	Restores cell auto indexing.

	\param stream is the stream to read from
*/
void PatchKernel::restoreCellAutoIndexing(std::istream &stream)
{
	createCellIndexGenerator(false);
	m_cellIdGenerator->restore(stream);
}

/*!
	Create the cell index generator.

	If the index generator is already created, the existing index generator will be reset.

	\param populate if set to true, the index generator will be populated with current
	cell ids
*/
void PatchKernel::createCellIndexGenerator(bool populate)
{
	// Create or reset index generator
	if (!m_cellIdGenerator) {
		m_cellIdGenerator = std::unique_ptr<IndexGenerator<long>>(new IndexGenerator<long>());
	} else {
		m_cellIdGenerator->reset();
	}

	// Populate index generator with current ids
	if (populate) {
		CellConstIterator beginItr = m_cells.cbegin();
		CellConstIterator endItr   = m_cells.cend();
		for (CellConstIterator itr = beginItr; itr != endItr; ++itr) {
			m_cellIdGenerator->setAssigned(itr.getId());
		}
	}
}

/*!
	Import the cell index generator form the specified source patch.

	If the source patch doesn't define an index generator, the intexe generator of the current
	patch will be deleted.

	\param source is the patch from with the index generator will be imported from
*/
void PatchKernel::importCellIndexGenerator(const PatchKernel &source)
{
	if (source.m_cellIdGenerator) {
		m_cellIdGenerator = std::unique_ptr<IndexGenerator<long>>(new IndexGenerator<long>(*(source.m_cellIdGenerator)));
	} else {
		m_cellIdGenerator.reset();
	}
}

/*!
	Gets the number of cells in the patch.

	\return The number of cells in the patch.
*/
long PatchKernel::getCellCount() const
{
	return m_cells.size();
}

/*!
	Gets the number of internal cells in the patch.

	\return The number of internal cells in the patch.
*/
long PatchKernel::getInternalCellCount() const
{
	return m_nInternalCells;
}

/*!
	Gets the number of internal cells in the patch.

	\return The number of internal cells in the patch.
*/
long PatchKernel::getInternalCount() const
{
	return getInternalCellCount();
}

/*!
	Gets the cells owned by the patch.

	\return The cells owned by the patch.
*/
PiercedVector<Cell> & PatchKernel::getCells()
{
	return m_cells;
}

/*!
	Gets a constant reference of the cells owned by the patch.

	\return A constant reference of the cells owned by the patch.
*/
const PiercedVector<Cell> & PatchKernel::getCells() const
{
	return m_cells;
}

/*!
	Gets a reference to the cell with the specified id.

	\param id is the id of the requested cell
	\return A reference to the cell with the specified id.
*/
Cell & PatchKernel::getCell(long id)
{
	return m_cells[id];
}

/*!
	Gets a constant reference to the cell with the specified id.

	\param id is the id of the requested cell
	\return A constant reference to the cell with the specified id.
*/
const Cell & PatchKernel::getCell(long id) const
{
	return m_cells[id];
}

/*!
	Gets the element type for the cell with the specified id.

	\param id is the id of the requested cell
	\return The element type for the cell with the specified id.
*/
ElementType PatchKernel::getCellType(long id) const
{
	return m_cells[id].getType();
}

/*!
	Gets a reference to the last internal cell.

	\return A reference to the last internal cell.
*/
Cell & PatchKernel::getLastInternalCell()
{
	return m_cells[m_lastInternalCellId];
}

/*!
	Gets a constant reference to the last internal cell.

	\return A constant reference to the last internal cell.
*/
const Cell & PatchKernel::getLastInternalCell() const
{
	return m_cells[m_lastInternalCellId];
}

/*!
	Returns an iterator pointing to the specified cell.

	\result An iterator to the specified cell.
*/
PatchKernel::CellIterator PatchKernel::getCellIterator(long id)
{
	return m_cells.find(id);
}

/*!
	Returns iterator pointing to the first cell.

	\result An iterator to the first cell.
*/
PatchKernel::CellIterator PatchKernel::cellBegin()
{
	return m_cells.begin();
}

/*!
	Returns iterator pointing to last cell.

	\result An iterator to the last cell.
*/
PatchKernel::CellIterator PatchKernel::cellEnd()
{
	return m_cells.end();
}

/*!
	Returns iterator pointing to the first internal cell.

	\result An iterator to the first internal cell.
*/
PatchKernel::CellIterator PatchKernel::internalCellBegin()
{
	return m_cells.begin();
}

/*!
	Returns iterator pointing to the first internal cell.

	\result An iterator to the first internal cell.
*/
PatchKernel::CellIterator PatchKernel::internalBegin()
{
	return internalCellBegin();
}

/*!
	Returns iterator pointing to the end of the list of internal cells.

	\result An iterator to the end of the list of internal cells.
*/
PatchKernel::CellIterator PatchKernel::internalCellEnd()
{
	if (m_nInternalCells > 0) {
		return ++m_cells.find(m_lastInternalCellId);
	} else {
		return m_cells.end();
	}
}

/*!
	Returns iterator pointing to the end of the list of internal cells.

	\result An iterator to the end of the list of internal cells.
*/
PatchKernel::CellIterator PatchKernel::internalEnd()
{
	return internalCellEnd();
}

/*!
	Returns a constant iterator pointing to the specified cell.

	\result A constant iterator to the specified cell.
*/
PatchKernel::CellConstIterator PatchKernel::getCellConstIterator(long id) const
{
	return m_cells.find(id);
}

/*!
	Returns a constant iterator pointing to the first cell.

	\result A constant iterator to the first cell.
*/
PatchKernel::CellConstIterator PatchKernel::cellConstBegin() const
{
	return m_cells.cbegin();
}

/*!
	Returns a constant iterator pointing to last cell.

	\result A constant iterator to the last cell.
*/
PatchKernel::CellConstIterator PatchKernel::cellConstEnd() const
{
	return m_cells.cend();
}

/*!
	Returns a constant iterator pointing to the first internal cell.

	\result A constant iterator to the first internal cell.
*/
PatchKernel::CellConstIterator PatchKernel::internalCellConstBegin() const
{
	return m_cells.cbegin();
}

/*!
	Returns a constant iterator pointing to the first internal cell.

	\result A constant iterator to the first internal cell.
*/
PatchKernel::CellConstIterator PatchKernel::internalConstBegin() const
{
	return internalCellConstBegin();
}

/*!
	Returns a constant iterator pointing to the end of the list of internal
	cells.

	\result A constant iterator to the end of the list of internal cells.
*/
PatchKernel::CellConstIterator PatchKernel::internalCellConstEnd() const
{
	if (m_nInternalCells > 0) {
		return ++m_cells.find(m_lastInternalCellId);
	} else {
		return m_cells.cend();
	}
}

/*!
	Returns a constant iterator pointing to the end of the list of internal
	cells.

	\result A constant iterator to the end of the list of internal cells.
*/
PatchKernel::CellConstIterator PatchKernel::internalConstEnd() const
{
	return internalCellConstEnd();
}

/*!
	Adds the specified cell to the patch.

	If valid, the specified id will we assigned to the newly created cell,
	otherwise a new unique id will be generated for the cell. However, it
	is not possible to create a new cell with an id already assigned to an
	existing cell of the patch. If this happens, an exception is thrown.
	Ids are considered valid if they are greater or equal than zero.

	\param source is the cell that will be added
	\param id is the id that will be assigned to the newly created cell.
	If a negative id value is specified, a new unique id will be generated
	for the cell
	\return An iterator pointing to the added cell.
*/
PatchKernel::CellIterator PatchKernel::addCell(const Cell &source, long id)
{
	Cell cell = source;
	cell.setId(id);

	return addCell(std::move(cell), id);
}

/*!
	Adds the specified cell to the patch.

	If valid, the specified id will we assigned to the newly created cell,
	otherwise a new unique id will be generated for the cell. However, it
	is not possible to create a new cell with an id already assigned to an
	existing cell of the patch. If this happens, an exception is thrown.
	Ids are considered valid if they are greater or equal than zero.

	\param source is the cell that will be added
	\param id is the id that will be assigned to the newly created cell.
	If a negative id value is specified, the id of the source will be used
	\return An iterator pointing to the added cell.
*/
PatchKernel::CellIterator PatchKernel::addCell(Cell &&source, long id)
{
	// Get the id
	if (id < 0) {
		id = source.getId();
	}

	// Add a dummy cell
	//
	// It is not possible to directly add the source into the storage. First a
	// dummy cell is created and then that cell is replaced with the source.
	std::unique_ptr<long[]> dummyConnectStorage = std::unique_ptr<long[]>(nullptr);

	CellIterator iterator = _addInternalCell(ElementType::UNDEFINED, std::move(dummyConnectStorage), id);

	// Replace the newly created cell with the source
	//
	// Before replacing the newly created cell we need to set the id of the
	// source to the id that has been assigned to the newly created cell.
	source.setId(iterator->getId());

	Cell &cell = (*iterator);
	cell = std::move(source);

	return iterator;
}

/*!
	Adds a new cell with the specified id and type.

	If valid, the specified id will we assigned to the newly created cell,
	otherwise a new unique id will be generated for the cell. However, it
	is not possible to create a new cell with an id already assigned to an
	existing cell of the patch. If this happens, an exception is thrown.
	Ids are considered valid if they are greater or equal than zero.

	\param type is the type of the cell
	\param id is the id that will be assigned to the newly created cell.
	If a negative id value is specified, a new unique id will be generated
	for the cell
	\return An iterator pointing to the added cell.
*/
PatchKernel::CellIterator PatchKernel::addCell(ElementType type, long id)
{
	std::unique_ptr<long[]> connectStorage;
	if (ReferenceElementInfo::hasInfo(type)) {
		int connectSize = ReferenceElementInfo::getInfo(type).nVertices;
		connectStorage = std::unique_ptr<long[]>(new long[connectSize]);
	} else {
		connectStorage = std::unique_ptr<long[]>(nullptr);
	}

	return addCell(type, std::move(connectStorage), id);
}

/*!
	Adds a new cell with the specified id, type, and connectivity.

	If valid, the specified id will we assigned to the newly created cell,
	otherwise a new unique id will be generated for the cell. However, it
	is not possible to create a new cell with an id already assigned to an
	existing cell of the patch. If this happens, an exception is thrown.
	Ids are considered valid if they are greater or equal than zero.

	\param type is the type of the cell
	\param connectivity is the connectivity of the cell
	\param id is the id that will be assigned to the newly created cell.
	If a negative id value is specified, a new unique id will be generated
	for the cell
	\return An iterator pointing to the added cell.
*/
PatchKernel::CellIterator PatchKernel::addCell(ElementType type, const std::vector<long> &connectivity,
											   long id)
{
	int connectSize = connectivity.size();
	std::unique_ptr<long[]> connectStorage = std::unique_ptr<long[]>(new long[connectSize]);
	std::copy(connectivity.data(), connectivity.data() + connectSize, connectStorage.get());

	return addCell(type, std::move(connectStorage), id);
}

/*!
	Adds a new cell with the specified id, type, and connectivity.

	If valid, the specified id will we assigned to the newly created cell,
	otherwise a new unique id will be generated for the cell. However, it
	is not possible to create a new cell with an id already assigned to an
	existing cell of the patch. If this happens, an exception is thrown.
	Ids are considered valid if they are greater or equal than zero.

	\param type is the type of the cell
	\param connectStorage is the storage the contains or will contain
	the connectivity of the element
	\param id is the id that will be assigned to the newly created cell.
	If a negative id value is specified, a new unique id will be generated
	for the cell
	\return An iterator pointing to the added cell.
*/
PatchKernel::CellIterator PatchKernel::addCell(ElementType type, std::unique_ptr<long[]> &&connectStorage,
											   long id)
{
	if (!isExpert()) {
		return cellEnd();
	}

	if (Cell::getDimension(type) > getDimension()) {
		return cellEnd();
	}

	CellIterator iterator = _addInternalCell(type, std::move(connectStorage), id);

	return iterator;
}

/*!
	Internal function to add an internal cell.

	It is not possible to create a new cell with an id already assigned to an
	existing cell of the patch or with an invalid id. If this happens, an
	exception is thrown. Ids are considered valid if they are greater or equal
	than zero.

	\param type is the type of the cell
	\param connectStorage is the storage the contains or will contain
	the connectivity of the element
	\param id is the id that will be assigned to the newly created cell.
	If a negative id value is specified, a new unique id will be generated
	for the cell
	\return An iterator pointing to the newly created cell.
*/
PatchKernel::CellIterator PatchKernel::_addInternalCell(ElementType type, std::unique_ptr<long[]> &&connectStorage,
													long id)
{
	// Get the id of the cell
	if (m_cellIdGenerator) {
		if (id < 0) {
			id = m_cellIdGenerator->generate();
		} else {
			m_cellIdGenerator->setAssigned(id);
		}
	} else if (id < 0) {
		throw std::runtime_error("No valid id has been provided for the cell.");
	}

	// Get the id of the cell before which the new cell should be inserted
#if BITPIT_ENABLE_MPI==1
	//
	// If there are ghosts cells, the internal cell should be inserted
	// before the first ghost cell.
#endif
	long referenceId;
#if BITPIT_ENABLE_MPI==1
	referenceId = m_firstGhostCellId;
#else
	referenceId = Cell::NULL_ID;
#endif

	// Create the cell
	bool storeInterfaces  = (getInterfacesBuildStrategy() != INTERFACES_NONE);
	bool storeAdjacencies = storeInterfaces || (getAdjacenciesBuildStrategy() != ADJACENCIES_NONE);

	CellIterator iterator;
	if (referenceId == Cell::NULL_ID) {
		iterator = m_cells.emreclaim(id, id, type, std::move(connectStorage), true, storeInterfaces, storeAdjacencies);
	} else {
		iterator = m_cells.emreclaimBefore(referenceId, id, id, type, std::move(connectStorage), true, storeInterfaces, storeAdjacencies);
	}
	m_nInternalCells++;

	// Update the id of the last internal cell
	if (m_lastInternalCellId < 0) {
		m_lastInternalCellId = id;
	} else if (m_cells.rawIndex(m_lastInternalCellId) < m_cells.rawIndex(id)) {
		m_lastInternalCellId = id;
	}

	// Set the alteration flags of the cell
	setAddedCellAlterationFlags(id);

#if BITPIT_ENABLE_MPI==1
	// Set partitioning information as dirty
	setPartitioningInfoDirty(true);
#endif

	return iterator;
}

/*!
	Set the alteration flags for an added cell.

	Only alteration flags needed for tracking the status of the patch are
	added (for example, there is no explicit flag to tag newly added cells).

	\param id is the id of the cell
*/
void PatchKernel::setAddedCellAlterationFlags(long id)
{
	AlterationFlags flags = FLAG_NONE;
	if (getAdjacenciesBuildStrategy() != ADJACENCIES_NONE) {
		flags |= FLAG_ADJACENCIES_DIRTY;
	}
	if (getInterfacesBuildStrategy() != INTERFACES_NONE) {
		flags |= FLAG_INTERFACES_DIRTY;
	}

	setCellAlterationFlags(id, flags);
}

#if BITPIT_ENABLE_MPI==0
/*!
	Restore the cell with the specified id.

	The kernel should already contain the cell, only the contents of the
	cell will be updated.

	\param type is the type of the cell
	\param connectStorage is the storage the contains or will contain
	the connectivity of the element
	\param id is the id of the cell that will be restored
	\return An iterator pointing to the restored cell.
*/
PatchKernel::CellIterator PatchKernel::restoreCell(ElementType type, std::unique_ptr<long[]> &&connectStorage,
												   long id)
{
	if (!isExpert()) {
		return cellEnd();
	}

	if (Cell::getDimension(type) > getDimension()) {
		return cellEnd();
	}

	CellIterator iterator = m_cells.find(id);
	if (iterator == m_cells.end()) {
		throw std::runtime_error("Unable to restore the specified cell: the kernel doesn't contain an entry for that cell.");
	}

	_restoreInternalCell(iterator, type, std::move(connectStorage));

	return iterator;
}
#endif

/*!
	Internal function to restore an internal cell.

	\param iterator is an iterator pointing to the cell to restore
	\param type is the type of the cell
	\param connectStorage is the storage the contains or will contain
	the connectivity of the element
*/
void PatchKernel::_restoreInternalCell(const CellIterator &iterator, ElementType type,
								   std::unique_ptr<long[]> &&connectStorage)
{
	// Restore the cell
	//
	// There is no need to set the id of the cell as assigned, because
	// also the index generator will be restored.
	bool storeInterfaces  = (getInterfacesBuildStrategy() != INTERFACES_NONE);
	bool storeAdjacencies = storeInterfaces || (getAdjacenciesBuildStrategy() != ADJACENCIES_NONE);

	long cellId = iterator.getId();
	Cell &cell = *iterator;
	cell.initialize(cellId, type, std::move(connectStorage), true, storeInterfaces, storeAdjacencies);
	m_nInternalCells++;

	// Set the alteration flags of the cell
	setRestoredCellAlterationFlags(cellId);
}

/*!
	Set the alteration flags for a restored cell.

	\param id is the id of the cell
*/
void PatchKernel::setRestoredCellAlterationFlags(long id)
{
	AlterationFlags flags = FLAG_NONE;
	if (getAdjacenciesBuildStrategy() != ADJACENCIES_NONE) {
		flags |= FLAG_ADJACENCIES_DIRTY;
	}
	if (getInterfacesBuildStrategy() != INTERFACES_NONE) {
		flags |= FLAG_INTERFACES_DIRTY;
	}

	setCellAlterationFlags(id, flags);
}

/*!
	Deletes a cell.

	\param id is the id of the cell
*/
bool PatchKernel::deleteCell(long id)
{
	if (!isExpert()) {
		return false;
	}

	// Delete cell
#if BITPIT_ENABLE_MPI==1
	const Cell &cell = m_cells[id];
	bool isInternalCell = cell.isInterior();
	if (isInternalCell) {
		_deleteInternalCell(id);
	} else {
		_deleteGhostCell(id);
	}
#else
	_deleteInternalCell(id);
#endif

	return true;
}

/*!
	Internal function to delete an internal cell.

	\param id is the id of the cell
*/
void PatchKernel::_deleteInternalCell(long id)
{
	// Set the alteration flags of the cell
	setDeletedCellAlterationFlags(id);

	// Delete cell
	m_cells.erase(id, true);
	m_nInternalCells--;
	if (id == m_lastInternalCellId) {
		updateLastInternalCellId();
	}

	// Cell id is no longer used
	if (m_cellIdGenerator) {
		m_cellIdGenerator->trash(id);
	}
}

/*!
	Set the alteration flags for a deleted cell.

	Only alteration flags needed for tracking the status of the patch are set.

	\param id is the id of the cell
*/
void PatchKernel::setDeletedCellAlterationFlags(long id)
{
	const Cell &cell = getCell(id);

	// Set the alteration flags of the cell
	resetCellAlterationFlags(id, FLAG_DELETED);

	// Set the alteration flags of the adjacent cells
	const int nCellAdjacencies = cell.getAdjacencyCount();
	const long *cellAdjacencies = cell.getAdjacencies();
	for (int k = 0; k < nCellAdjacencies; ++k) {
		long adjacencyId = cellAdjacencies[k];
		if (!testCellAlterationFlags(adjacencyId, FLAG_DELETED)) {
			AlterationFlags flags = FLAG_DANGLING;
			if (getAdjacenciesBuildStrategy() != ADJACENCIES_NONE) {
				flags |= FLAG_ADJACENCIES_DIRTY;
			}
			if (getInterfacesBuildStrategy() != INTERFACES_NONE) {
				flags |= FLAG_INTERFACES_DIRTY;
			}

			setCellAlterationFlags(adjacencyId, flags);
		}
	}

	// Set the alteration flags of the interfaces
	const int nCellInterfaces = cell.getInterfaceCount();
	const long *cellInterfaces = cell.getInterfaces();
	for (int k = 0; k < nCellInterfaces; ++k) {
		long interfaceId = cellInterfaces[k];
		if (!testInterfaceAlterationFlags(interfaceId, FLAG_DELETED)) {
			setInterfaceAlterationFlags(interfaceId, FLAG_DANGLING);
		}
	}
}

/*!
	Counts free cells within the patch.

	A cell is free if contains at least one free face.

	\return The number of free cells.
*/
long PatchKernel::countFreeCells() const
{
	return countBorderCells();
}

/*!
	Counts border cells within the patch.

	A cell is border if contains at least one border face.

	\return The number of border cells.
*/
long PatchKernel::countBorderCells() const
{
	double nBorderCells = 0;
	for (const Cell &cell : m_cells) {
		int nCellFaces = cell.getFaceCount();
		for (int i = 0; i < nCellFaces; ++i) {
			if (cell.isFaceBorder(i)) {
				++nBorderCells;
				break;
			}
		}
	}

	return nBorderCells;
}

/*!
	Counts orphan cells within the patch.

	A cell is orphan if not adjacent to any cell in the patch (neither
	along an edge, nor at vertex)

	\return The number of orphan cells.
*/
long PatchKernel::countOrphanCells() const
{
	return findOrphanCells().size();
}

/*!
	Finds orphan cells within the patch.

	A cell is orphan if not adjacent to any cell in the patch (neither
	along an edge, nor at vertex)

	\return The number of orphan cells.
*/
std::vector<long> PatchKernel::findOrphanCells() const
{
	// Compute vertex valence
	std::unordered_map<long, short> vertexValence;
	for (const Cell &cell : m_cells) {
		ConstProxyVector<long> cellVertexIds = cell.getVertexIds();
		int nCellVertices = cellVertexIds.size();
		for (int j = 0; j < nCellVertices; j++) {
			long vertexId = cellVertexIds[j];
			vertexValence[vertexId] += 1;
		}
	}

	// Loop over cells
	std::vector<long> orphanCells;
	for (const Cell &cell : m_cells) {
		long isIsolated = true;
		ConstProxyVector<long> cellVertexIds = cell.getVertexIds();
		int nCellVertices = cellVertexIds.size();
		for (int j = 0; j < nCellVertices; j++) {
			long vertexId = cellVertexIds[j];
			if (vertexValence[vertexId] > 1) {
				isIsolated = false;
				break;
			}
		}

		if (isIsolated) {
			orphanCells.push_back(cell.getId());
		}
	}

	return orphanCells;
}

/*!
	Finds duplicate cells within the patch.

	A cell is a duplicate if there is at least one other cell with exactly
	the same vertices.

	\return The number of duplicate cells.
*/
long PatchKernel::countDuplicateCells() const
{
	return findDuplicateCells().size();
}

/*!
	Finds duplicate cells within the patch.

	A cell is a duplicate if there is at least one other cell with exactly
	the same vertices.

	\return The list of duplicate cells.
*/
std::vector<long> PatchKernel::findDuplicateCells() const
{
	// Define the hasher and the predicate to be used for lists of vertex ids
	//
	// These operators should be able to identify that two lists of vertex ids
	// are the same regardless of the order in which the ids are listed.
	auto hasher = [](const ConstProxyVector<long> &ids)
	{
		std::size_t hash = std::hash<long>{}(0);
		for (long id : ids) {
			hash = hash + std::hash<long>{}(id);
		}

		return hash;
	};

	std::unordered_map<long, std::size_t > counters;
	auto predicate = [&counters](const ConstProxyVector<long> &ids_A, const ConstProxyVector<long> &ids_B)
	{
		counters.clear();
		for (long id : ids_A) {
			counters[id]++;
		}
		for (long id : ids_B) {
			counters[id]--;
		}

		for (const auto &entry : counters) {
			if (entry.second != 0) {
				return false;
			}
		}

		return true;
	};

	// Detect if there are cells that share the same list of vertices
	//
	// For each cell, the list of vertex ids is added into a set. If a collision
	// is detected, we have found a duplicate cell.
	std::vector<long> duplicateCells;
	std::unordered_set<ConstProxyVector<long>, decltype(hasher), decltype(predicate)> vertexStash(getCellCount(), hasher, predicate);
	for (const Cell &cell : m_cells) {
		ConstProxyVector<long> cellVertexIds = cell.getVertexIds();
		auto vertexStashItr = vertexStash.find(cellVertexIds);
		if (vertexStashItr == vertexStash.end()) {
			vertexStash.insert(std::move(cellVertexIds));
		} else {
			duplicateCells.push_back(cell.getId());
		}
	}

	return duplicateCells;
}

/*!
	Updates the id of the last internal cell.
*/
void PatchKernel::updateLastInternalCellId()
{
	if (m_nInternalCells == 0) {
		m_lastInternalCellId = Cell::NULL_ID;
		return;
	}

	CellIterator lastInternalCellItr;
#if BITPIT_ENABLE_MPI==1
	if (m_nGhostCells == 0) {
		lastInternalCellItr = --m_cells.end();
		m_lastInternalCellId = lastInternalCellItr->getId();
	} else {
		m_lastInternalCellId = m_cells.getSizeMarker(m_nInternalCells - 1, Cell::NULL_ID);
	}
#else
	lastInternalCellItr = --m_cells.end();
	m_lastInternalCellId = lastInternalCellItr->getId();
#endif
}

/*!
	Get the native index of a cell.

	\param id is the id of the cell
	\result The native index of a cell.
*/
long PatchKernel::_getCellNativeIndex(long id) const
{
	return id;
}

/*!
	Extracts all the neighbours of the specified cell

	\param id is the id of the cell
	\result All the neighbours of the specified cell.
*/
std::vector<long> PatchKernel::findCellNeighs(long id) const
{
	std::vector<long> neighs;
	findCellNeighs(id, &neighs);

	return neighs;
}

/*!
	Extracts all the neighbours of the specified cell

	\param id is the id of the cell
	\param[in,out] neighs is the vector were the neighbours will be stored.
	The vector is not cleared before adding the neighbours, it is extended
	by appending all the neighbours found by this function
*/
void PatchKernel::findCellNeighs(long id, std::vector<long> *neighs) const
{
	_findCellNeighs(id, nullptr, neighs);
}

/*!
	Extracts all the neighbours of the specified cell for the given
	codimension.

	\param id is the id of the cell
	\param codimension the codimension for which the neighbours
	are requested. For a three-dimensional cell a codimension
	equal 1 will extract the face neighbours, a codimension equal
	2 will extract the edge negihbours and a codimension equal
	3 will extract the vertex neighbours. For a two-dimensional
	cell a codimension qual 1 will extract the face neighbours,
	and a codimension equal 2 will extract the vertex neighbours.
	\param complete controls if the list of neighbours should contain
	only the neighbours for the specified codimension, or should contain
	also the neighbours for lower codimensions.
	\result The neighbours for the specified codimension.
*/
std::vector<long> PatchKernel::findCellNeighs(long id, int codimension, bool complete) const
{
	std::vector<long> neighs;
	findCellNeighs(id, codimension, complete, &neighs);

	return neighs;
}

/*!
	Extracts all the neighbours of the specified cell for the given
	codimension.

	\param id is the id of the cell
	\param codimension the codimension for which the neighbours
	are requested. For a three-dimensional cell a codimension
	equal 1 will extract the face neighbours, a codimension equal
	2 will extract the edge negihbours and a codimension equal
	3 will extract the vertex neighbours. For a two-dimensional
	cell a codimension qual 1 will extract the face neighbours,
	and a codimension equal 2 will extract the vertex neighbours.
	\param complete controls if the list of neighbours should contain
	only the neighbours for the specified codimension, or should contain
	also the neighbours for lower codimensions.
	\param[in,out] neighs is the vector were the neighbours of the specified
	cell for the given codimension. The vector is not cleared before dding
	the neighbours, it is extended by appending all the neighbours found by
	this function
*/
void PatchKernel::findCellNeighs(long id, int codimension, bool complete, std::vector<long> *neighs) const
{
	assert(codimension >= 1 && codimension <= getDimension());

	if (codimension == 1) {
		findCellFaceNeighs(id, neighs);
	} else if (codimension == getDimension()) {
		findCellVertexNeighs(id, complete, neighs);
	} else if (codimension == 2) {
		findCellEdgeNeighs(id, complete, neighs);
	}
}

/*!
	Extracts the neighbours of all the faces of the specified cell.

	\param id is the id of the cell
	\result The neighbours of all the faces of the specified cell.
*/
std::vector<long> PatchKernel::findCellFaceNeighs(long id) const
{
	std::vector<long> neighs;
	findCellFaceNeighs(id, &neighs);

	return neighs;
}

/*!
	Extracts all the neighbours of the specified cell

	This implementation can NOT handle hanging nodes.

	\param id is the id of the cell
	\param blackList is a list of cells that are excluded from the search.
	The blacklist has to be a pointer to a unique list of ordered cell ids
	or a null pointer if no cells should be excluded from the search
	\param[in,out] neighs is the vector were the neighbours of the specified
	cell for the given vertex will be stored. The vector is not cleared before
	adding the neighbours, it is extended by appending all the neighbours
	found by this function
*/
void PatchKernel::_findCellNeighs(long id, const std::vector<long> *blackList, std::vector<long> *neighs) const
{
	// Some patches can work (at least partially) without initializing the
	// cell list. To handle those patches, if there are no cells the vertex
	// count is evaluated using the ReferenceElementInfo associated to the cell.
	int nCellVertices;
	if (m_cells.size() == 0) {
		ElementType cellType = getCellType(id);
		const ReferenceElementInfo &cellTypeInfo = ReferenceElementInfo::getInfo(cellType);
		nCellVertices = cellTypeInfo.nVertices;
	} else {
		const Cell &cell = getCell(id);
		nCellVertices = cell.getVertexCount();
	}

	for (int i = 0; i < nCellVertices; ++i) {
		_findCellVertexNeighs(id, i, blackList, neighs);
	}
}

/*!
	Extracts the neighbours of all the faces of the specified cell.

	\param id is the id of the cell
	\param[in,out] neighs is the vector were the neighbours of all the faces
	of the specified cell will be stored. The vector is not cleared before
	adding the neighbours, it is extended by appending all the neighbours
	found by this function
*/
void PatchKernel::findCellFaceNeighs(long id, std::vector<long> *neighs) const
{
	// Some patches can work (at least partially) without initializing the
	// cell list. To handle those patches, if there are no cells the face
	// count is evaluated using the ReferenceElementInfo associated to the cell.
	int nCellFaces;
	if (m_cells.size() == 0) {
		ElementType cellType = getCellType(id);
		const ReferenceElementInfo &cellTypeInfo = ReferenceElementInfo::getInfo(cellType);
		nCellFaces = cellTypeInfo.nFaces;
	} else {
		const Cell &cell = getCell(id);
		nCellFaces = cell.getFaceCount();
	}

	// Get the neighbours
	for (int i = 0; i < nCellFaces; ++i) {
		_findCellFaceNeighs(id, i, nullptr, neighs);
	}
}

/*!
	Extracts the neighbours of the specified cell for the given face.

	\param id is the id of the cell
	\param face is a face of the cell
	\result The neighbours of the specified cell for the given face.
*/
std::vector<long> PatchKernel::findCellFaceNeighs(long id, int face) const
{
	std::vector<long> neighs;
	_findCellFaceNeighs(id, face, nullptr, &neighs);

	return neighs;
}

/*!
	Extracts the neighbours of the specified cell for the given face.

	\param id is the id of the cell
	\param face is a face of the cell
	\param[in,out] neighs is the vector were the neighbours of the specified
	cell for the given face will be stored. The vector is not cleared before
	adding the neighbours, it is extended by appending all the neighbours
	found by this function
*/
void PatchKernel::findCellFaceNeighs(long id, int face, std::vector<long> *neighs) const
{
	_findCellFaceNeighs(id, face, nullptr, neighs);
}

/*!
	Extracts the neighbours of the specified cell for the given face.

	\param id is the id of the cell
	\param face is a face of the cell
	\param blackList is a list of cells that are excluded from the search.
	The blacklist has to be a pointer to a unique list of ordered cell ids
	or a null pointer if no cells should be excluded from the search
	\param[in,out] neighs is the vector were the neighbours of the specified
	cell for the given face will be stored. The vector is not cleared before
	adding the neighbours, it is extended by appending all the neighbours
	found by this function
*/
void PatchKernel::_findCellFaceNeighs(long id, int face, const std::vector<long> *blackList, std::vector<long> *neighs) const
{
	const Cell &cell = getCell(id);

	int nFaceAdjacencies = cell.getAdjacencyCount(face);
	const long *faceAdjacencies = cell.getAdjacencies(face);
	for (int k = 0; k < nFaceAdjacencies; ++k) {
		long neighId = faceAdjacencies[k];
		if (!blackList || utils::findInOrderedVector<long>(neighId, *blackList) == blackList->end()) {
			utils::addToOrderedVector<long>(neighId, *neighs);
		}
	}
}

/*!
	Extracts the neighbours of all the edges of the specified cell.

	This function can be only used with three-dimensional cells.

	\param id is the id of the cell
	\param complete controls if the list of neighbours should contain
	only the neighbours that share just the specified edge, or should
	contain also neighbours that share an entire face
	\result The neighbours of all the edges of the specified cell.
*/
std::vector<long> PatchKernel::findCellEdgeNeighs(long id, bool complete) const
{
	std::vector<long> neighs;
	findCellEdgeNeighs(id, complete, &neighs);

	return neighs;
}

/*!
	Extracts the neighbours of all the edges of the specified cell.

	This function can be only used with three-dimensional cells.

	\param id is the id of the cell
	\param complete controls if the list of neighbours should contain
	only the neighbours that share just the specified edge, or should
	contain also neighbours that share an entire face
	\param[in,out] neighs is the vector were the neighbours of all the edges
	of the specified cell will be stored. The vector is not cleared before
	adding the neighbours, it is extended by appending all the neighbours
	found by this function
*/
void PatchKernel::findCellEdgeNeighs(long id, bool complete, std::vector<long> *neighs) const
{
	assert(isThreeDimensional());
	if (!isThreeDimensional()) {
		return;
	}

	// Some patches can work (at least partially) without initializing the
	// cell list. To handle those patches, if there are no cells the edge
	// count is evaluated using the ReferenceElementInfo associated to the cell.
	int nCellEdges;
	if (m_cells.size() == 0) {
		ElementType cellType = getCellType(id);
		const ReferenceElementInfo &cellTypeInfo = ReferenceElementInfo::getInfo(cellType);
		nCellEdges = cellTypeInfo.nEdges;
	} else {
		const Cell &cell = getCell(id);
		nCellEdges = cell.getEdgeCount();
	}

	// Get the neighbours
	std::unique_ptr<std::vector<long>> blackList;
	if (!complete) {
		blackList = std::unique_ptr<std::vector<long>>(new std::vector<long>());
		findCellFaceNeighs(id, blackList.get());
	}

	for (int i = 0; i < nCellEdges; ++i) {
		_findCellEdgeNeighs(id, i, blackList.get(), neighs);
	}
}

/*!
	Extracts the neighbours of the specified cell for the given edge.

	This function can be only used with three-dimensional cells.

	\param id is the id of the cell
	\param edge is an edge of the cell
	\result The neighbours of the specified cell for the given edge.
*/
std::vector<long> PatchKernel::findCellEdgeNeighs(long id, int edge) const
{
	std::vector<long> neighs;
	findCellEdgeNeighs(id, edge, &neighs);

	return neighs;
}

/*!
	Extracts the neighbours of the specified cell for the given edge.

	This function can be only used with three-dimensional cells.

	\param id is the id of the cell
	\param edge is an edge of the cell
	\param[in,out] neighs is the vector were the neighbours of the specified
	cell for the given edge will be stored. The vector is not cleared before
	adding the neighbours, it is extended by appending all the neighbours
	found by this function
*/
void PatchKernel::findCellEdgeNeighs(long id, int edge, std::vector<long> *neighs) const
{
	_findCellEdgeNeighs(id, edge, nullptr, neighs);
}

/*!
	Extracts the neighbours of the specified cell for the given edge.

	This function can be only used with three-dimensional cells.

	\param id is the id of the cell
	\param edge is an edge of the cell
	\param blackList is a list of cells that are excluded from the search.
	The blacklist has to be a pointer to a unique list of ordered cell ids
	or a null pointer if no cells should be excluded from the search
	\param[in,out] neighs is the vector were the neighbours of the specified
	cell for the given edge will be stored. The vector is not cleared before
	adding the neighbours, it is extended by appending all the neighbours
	found by this function
*/
void PatchKernel::_findCellEdgeNeighs(long id, int edge, const std::vector<long> *blackList, std::vector<long> *neighs) const
{
	assert(isThreeDimensional());
	if (!isThreeDimensional()) {
		return;
	}

	const Cell &cell = getCell(id);
	ConstProxyVector<int> edgeVertices = cell.getEdgeLocalConnect(edge);
	std::size_t nEdgeVertices = edgeVertices.size();
	if (nEdgeVertices < 2) {
		return;
	}

	// Find candidates neighbours
	//
	// These are the negihbours of the first vertex of the edge.
	const int GUESS_NEIGHS_COUNT = 3;

	std::vector<long> candidateIds;
	candidateIds.reserve(GUESS_NEIGHS_COUNT);
	_findCellVertexNeighs(id, edgeVertices[0], blackList, &candidateIds);

	// Discard candidates that doesn't contain the last vertex of the edge
	long lastEdgeVertexId = cell.getEdgeVertexId(edge, nEdgeVertices - 1);

	ConstProxyVector<long> candidateVertexIds;
	for (long candidateId : candidateIds) {
		const Cell &candidateNeigh = m_cells.at(candidateId);
		candidateVertexIds = candidateNeigh.getVertexIds();
		std::size_t nCandidateVertices = candidateVertexIds.size();

		bool isEdgeNeighbour = false;
		for (std::size_t k = 0; k < nCandidateVertices; ++k) {
			if (candidateVertexIds[k] == lastEdgeVertexId) {
				isEdgeNeighbour = true;
				break;
			}
		}

		if (isEdgeNeighbour) {
			utils::addToOrderedVector<long>(candidateId, *neighs);
		}
	}
}

/*!
	Extracts the neighbours of all the vertices of the specified cell.

	\param id is the id of the cell
	\param complete controls if the list of neighbours should contain
	only the neighbours that share just the specified vertex, or should
	contain also neighbours that share an entire face or an entire edge
	\result The neighbours of all the vertices of the specified cell.
*/
std::vector<long> PatchKernel::findCellVertexNeighs(long id, bool complete) const
{
	std::vector<long> neighs;
	findCellVertexNeighs(id, complete, &neighs);

	return neighs;
}

/*!
	Extracts the neighbours of all the vertices of the specified cell.

	\param id is the id of the cell
	\param complete controls if the list of neighbours should contain
	only the neighbours that share just the specified vertex, or should
	contain also neighbours that share an entire face or an entire edge
	\param[in,out] neighs is the vector were the neighbours of all the
	vertices of the specified cell will be stored. The vector is not
	cleared before adding the neighbours, it is extended by appending all
	the neighbours found by this function
*/
void PatchKernel::findCellVertexNeighs(long id, bool complete, std::vector<long> *neighs) const
{
	// Some patches can work (at least partially) without initializing the
	// cell list. To handle those patches, if there are no cells the vertex
	// count is evaluated using the ReferenceElementInfo associated to the cell.
	int nCellVertices;
	if (m_cells.size() == 0) {
		ElementType cellType = getCellType(id);
		const ReferenceElementInfo &cellTypeInfo = ReferenceElementInfo::getInfo(cellType);
		nCellVertices = cellTypeInfo.nVertices;
	} else {
		const Cell &cell = getCell(id);
		nCellVertices = cell.getVertexCount();
	}

	// Get the neighbours
	std::unique_ptr<std::vector<long>> blackList;
	if (!complete) {
		blackList = std::unique_ptr<std::vector<long>>(new std::vector<long>());
		if (isThreeDimensional()) {
			findCellEdgeNeighs(id, true, blackList.get());
		} else {
			findCellFaceNeighs(id, true, blackList.get());
		}
	}

	for (int i = 0; i < nCellVertices; ++i) {
		_findCellVertexNeighs(id, i, blackList.get(), neighs);
	}
}

/*!
	Extracts the neighbours of the specified cell for the given local vertex.

	\param id is the id of the cell
	\param vertex is a vertex of the cell
	\result The neighbours of the specified cell for the given vertex.
*/
std::vector<long> PatchKernel::findCellVertexNeighs(long id, int vertex) const
{
	std::vector<long> neighs;
	findCellVertexNeighs(id, vertex, &neighs);

	return neighs;
}

/*!
	Extracts the neighbours of the specified cell for the given local vertex.

	\param id is the id of the cell
	\param vertex is a vertex of the cell
	\param[in,out] neighs is the vector were the neighbours of the specified
	cell for the given vertex will be stored. The vector is not cleared before
	adding the neighbours, it is extended by appending all the neighbours
	found by this function
*/
void PatchKernel::findCellVertexNeighs(long id, int vertex, std::vector<long> *neighs) const
{
	_findCellVertexNeighs(id, vertex, nullptr, neighs);
}

/*!
	Extracts the neighbours of the specified cell for the given local vertex.

	Cells that has only a vertex in common are considered neighbours only
	if there are other cells "connecting" them.

	                  .-----.                   .-----.
	                  |     |                   |     |
	                V | A1  |                 V | A2  |
	            .-----+-----.             .-----+-----.
	            |     |                   |     |     |
	            | B1  |                   | B2  | C2  |
	            .-----.                   .-----.-----.

	For example, A1 and B1 are not neighbours (although they share the
	vertex V), whereas A2 and B2 are neighbours.

	This implementation can NOT handle hanging nodes.

	\param id is the id of the cell
	\param vertex is a local vertex of the cell
	\param blackList is a list of cells that are excluded from the search.
	The blacklist has to be a pointer to a unique list of ordered cell ids
	or a null pointer if no cells should be excluded from the search
	\param[in,out] neighs is the vector were the neighbours of the specified
	cell for the given vertex will be stored. The vector is not cleared before
	adding the neighbours, it is extended by appending all the neighbours
	found by this function
*/
void PatchKernel::_findCellVertexNeighs(long id, int vertex, const std::vector<long> *blackList, std::vector<long> *neighs) const
{
	const Cell &cell = getCell(id);
	long vertexId = cell.getVertexId(vertex);

	// Since we are processing a small number of cells it's more efficient to
	// store the list of already processed cells in a vector instead of using
	// a set or an unordered_set. To speed-up the lookup, the vector is kept
	// sorted.
	const int GUESS_NEIGHS_COUNT = 8;

	std::vector<long> alreadyProcessed;
	alreadyProcessed.reserve(GUESS_NEIGHS_COUNT);

	std::vector<long> scanQueue;
	scanQueue.reserve(GUESS_NEIGHS_COUNT);
	scanQueue.push_back(id);

	while (!scanQueue.empty()) {
		// Pop a cell to process
		long scanCellId = scanQueue.back();
		const Cell &scanCell = getCell(scanCellId);
		scanQueue.pop_back();
		utils::addToOrderedVector<long>(scanCell.getId(), alreadyProcessed);

		// Get cell information
		const ReferenceElementInfo *scanCellInfo = nullptr;
		const long *scanCellConnectivity = nullptr;
		if (scanCell.hasInfo()) {
			scanCellInfo = &(scanCell.getInfo());
			scanCellConnectivity = scanCell.getConnect();
		}

		// Use face adjacencies to find vertex negihbours
		int nFaces;
		if (scanCellInfo) {
			nFaces = scanCellInfo->nFaces;
		} else {
			nFaces = scanCell.getFaceCount();
		}

		for (int i = 0; i < nFaces; ++i) {
			// Discard faces with no neighbours
            if (scanCell.isFaceBorder(i)) {
				continue;
			}

			// Discard faces that don't own the vertex
			//
			// We use differents algorithm depending on whether the cell has a
			// reference element or not. If the cell has a reference element,
			// accessing the local connectivity of the face is cheap. If the
			// cell has no reference element, it is better to avoid using the
			// local connectivity of the face.
			//
			// Moreover, to optimize the search for cells that has a reference
			// element, we work directly on the connectivity inseatd of on the
			// list of vertex ids. That's because for reference elements the
			// connectivity is just a list of vertices.
			bool faceOwnsVertex = false;
			if (scanCellInfo) {
				const ReferenceElementInfo &faceInfo = ReferenceElementInfo::getInfo(scanCellInfo->faceTypeStorage[i]);
				const int *faceLocalConnectivity = scanCellInfo->faceConnectStorage[i].data();
				const int nFaceVertices = faceInfo.nVertices;
				for (int k = 0; k < nFaceVertices; ++k) {
					long faceVertexId = scanCellConnectivity[faceLocalConnectivity[k]];
					if (faceVertexId == vertexId) {
						faceOwnsVertex = true;
						break;
					}
				}
			} else {
				ConstProxyVector<long> faceVertexIds = scanCell.getFaceVertexIds(i);
				int nFaceVertices = faceVertexIds.size();
				for (int k = 0; k < nFaceVertices; ++k) {
					long faceVertexId = faceVertexIds[k];
					if (faceVertexId == vertexId) {
						faceOwnsVertex = true;
						break;
					}
				}
			}

			if (!faceOwnsVertex) {
				continue;
			}

			// Loop through the adjacencies
			//
			// Non-manifold patches may have faces with multiple adjacencies.
			int nFaceAdjacencies = scanCell.getAdjacencyCount(i);
			const long *faceAdjacencies = scanCell.getAdjacencies(i);
			for (int k = 0; k < nFaceAdjacencies; ++k) {
				long faceNeighId = faceAdjacencies[k];

				// Discard neighbours that have already been processed
				if (utils::findInOrderedVector<long>(faceNeighId, alreadyProcessed) != alreadyProcessed.end()) {
					continue;
				}

				// Update list of vertex neighbours
				if (!blackList || utils::findInOrderedVector<long>(faceNeighId, *blackList) == blackList->end()) {
					utils::addToOrderedVector<long>(faceNeighId, *neighs);
				}

				// Update scan list
				scanQueue.push_back(faceNeighId);
			}
		}
	}
}

/*!
	Finds the one-ring of the specified vertex of the cell.

	\param id is the id of the cell
	\param vertex is a vertex of the cell
	\result The one-ring of the specified vertex of the cell.
*/
std::vector<long> PatchKernel::findCellVertexOneRing(long id, int vertex) const
{
	std::vector<long> ring;
	findCellVertexOneRing(id, vertex, &ring);

	return ring;
}

/*!
	Finds the one-ring of the specified vertex of the cell.

	\param id is the id of the cell
	\param vertex is a vertex of the cell
	\param[in,out] ring is the vector were the one-ring of the specified vertex
	of the cell will be stored. The vector is not cleared before adding the
	neighbours, it is extended by appending all the neighbours found by this
	function
*/
void PatchKernel::findCellVertexOneRing(long id, int vertex, std::vector<long> *ring) const
{
	findCellVertexNeighs(id, vertex, ring);
	utils::addToOrderedVector<long>(id, *ring);
}

/*!
        Find the face and the adjacency that are shared by the specified cells.

        If the two cells don't share a face, the output arguments are set to
        a negative value.

        \param[in] cellId is the id of the cell
        \param[in] neighId is the id of the neighbour
        \param[out] cellFace is the face of the cell that is shared with the
        neighbour. If the cell doesn't share any face with the neighbour, the
        argument is set to a negative number
        \param[out] cellAdjacencyId is the adjacency of the cell that is shared
        with the neighbour. If the cell doesn't share any adjacency with the
        neighbour, the argument is set to a negative number
        \return Return true if the two cells share a face, false otherwise.
*/
bool PatchKernel::findFaceNeighCell(long cellId, long neighId, int *cellFace, int *cellAdjacencyId) const
{
    const Cell &cell = getCell(cellId);

    int nFaces = cell.getFaceCount();
    for (int i = 0; i < nFaces; ++i) {
        int nFaceAdjacencies = cell.getAdjacencyCount(i);
        const long *faceAdjacencies = cell.getAdjacencies(i);
        for (int k = 0; k < nFaceAdjacencies; ++k) {
            long faceNeighId = faceAdjacencies[k];
            if (faceNeighId < 0) {
                continue;
            } else if (faceNeighId == neighId) {
                *cellFace        = i;
                *cellAdjacencyId = k;
                return true;
            }
        }
    }

    *cellFace        = -1;
    *cellAdjacencyId = -1;

    return false;
}

/*!
 * Get the PIDs of the internal cells.
 *
 * \return The PIDs of the internal cells.
 */
std::set<int> PatchKernel::getInternalCellPIDs()
{
	std::set<int> list;
	CellConstIterator endItr = internalCellConstEnd();
	for (CellConstIterator itr = internalCellConstBegin(); itr != endItr; ++itr) {
		list.insert(itr->getPID());
	}

	return list;
}

/*!
 * Get all the internal cells which belongs to the specified PID.
 *
 * \param pid is the PID
 * \return All the internal cells which belongs to the specified PID.
 */
std::vector<long> PatchKernel::getInternalCellsByPID(int pid)
{
	std::vector<long> cells;
	CellConstIterator endItr = internalCellConstEnd();
	for (CellConstIterator itr = internalCellConstBegin(); itr != endItr; ++itr) {
		if (itr->getPID() == pid){
			cells.push_back(itr.getId());
		}
	}

	return cells;
}

/*!
 * Find the cells that share the specified vertex.
 *
 * This function doesn't support coincident vertices with different ids.
 *
 * \param vertexId is the index of the vertex
 * \result The cells that share the vertex.
 */
std::vector<long> PatchKernel::findVertexOneRing(long vertexId) const
{
    std::vector<long> ring;
    findVertexOneRing(vertexId, &ring);

    return ring;
}

/*!
 * Find the cells that share the specified vertex.
 *
 * This function doesn't support coincident vertices with different ids.
 *
 * \param vertexId is the index of the vertex
 * \param[in,out] ring is the vector were the one-ring of the specified vertex
 * will be stored. The vector is not cleared before adding the neighbours, it
 * is extended by appending all the neighbours found by this function.
 */
void PatchKernel::findVertexOneRing(long vertexId, std::vector<long> *ring) const
{
    // Find local id of the vertex
    //
    // Coincident vertices with different ids are not supported, this case is
    // special because a cell may contain a point with the vertex coordinates,
    // but may not contain the requested vertex (because it contains one of
    // the other coincident vertices).
    const std::array<double, 3> &coords = getVertexCoords(vertexId);
    long cellId = locatePoint(coords);
    if (cellId == bitpit::Element::NULL_ID) {
        return;
    }

    int vertexLocalId = getCell(cellId).findVertex(vertexId);
    assert(vertexLocalId >= 0);

    // Find vertex one-ring
    findCellVertexOneRing(cellId, vertexLocalId, ring);
}

/*!
	Returns true if auto-indexing is enabled for interfaces.

	When auto-indexing is disabled, ids for newly added interfaces has to be
	manually specified.

	\return Returns true if auto-indexing is enabled for interfaces.
*/
bool PatchKernel::isInterfaceAutoIndexingEnabled() const
{
	return static_cast<bool>(m_interfaceIdGenerator);
}

/*!
	Enables or disables auto-indexing for interfaces.

	When auto-indexing is disabled, ids for newly added interfaces has to be
	manually specified.

	Auto-indexing cannot be disabled if interfaces build strategy is set
	to "automatic".

	\param enabled if set to true the auto-indexing will be enabled
*/
void PatchKernel::setInterfaceAutoIndexing(bool enabled)
{
	if (isInterfaceAutoIndexingEnabled() == enabled) {
		return;
	}

	if (enabled) {
		createInterfaceIndexGenerator(true);
	} else {
		if (getInterfacesBuildStrategy() == INTERFACES_AUTOMATIC) {
			throw std::runtime_error("Auto-indexing cannot be disabled if interfaces build strategy is set to automatic.");
		}

		m_interfaceIdGenerator.reset();
	}
}

/*!
	Dump interface auto indexing.

 *  \param stream is the stream to write to
*/
void PatchKernel::dumpInterfaceAutoIndexing(std::ostream &stream) const
{
	m_interfaceIdGenerator->dump(stream);
}

/*!
	Restores interface auto indexing.

	\param stream is the stream to read from
*/
void PatchKernel::restoreInterfaceAutoIndexing(std::istream &stream)
{
	createInterfaceIndexGenerator(false);
	m_interfaceIdGenerator->restore(stream);
}

/*!
	Create the interface index generator.

	If the index generator is already created, the existing index generator will be reset.

	\param populate if set to true, the index generator will be populated with current
	interface ids
*/
void PatchKernel::createInterfaceIndexGenerator(bool populate)
{
	// Create or reset index generator
	if (!m_interfaceIdGenerator) {
		m_interfaceIdGenerator = std::unique_ptr<IndexGenerator<long>>(new IndexGenerator<long>());
	} else {
		m_interfaceIdGenerator->reset();
	}

	// Populate index generator with current ids
	if (populate) {
		InterfaceConstIterator beginItr = m_interfaces.cbegin();
		InterfaceConstIterator endItr   = m_interfaces.cend();
		for (InterfaceConstIterator itr = beginItr; itr != endItr; ++itr) {
			m_interfaceIdGenerator->setAssigned(itr.getId());
		}
	}
}

/*!
	Import the interface index generator form the specified source patch.

	If the source patch doesn't define an index generator, the intexe generator of the current
	patch will be deleted.

	\param source is the patch from with the index generator will be imported from
*/
void PatchKernel::importInterfaceIndexGenerator(const PatchKernel &source)
{
	if (source.m_interfaceIdGenerator) {
		m_interfaceIdGenerator = std::unique_ptr<IndexGenerator<long>>(new IndexGenerator<long>(*(source.m_interfaceIdGenerator)));
	} else {
		m_interfaceIdGenerator.reset();
	}
}

/*!
	Gets the number of interfaces in the patch.

	\return The number of interfaces in the patch
*/
long PatchKernel::getInterfaceCount() const
{
	return m_interfaces.size();
}

/*!
	Gets the interfaces owned by the patch.

	\return The interfaces owned by the patch.
*/
PiercedVector<Interface> & PatchKernel::getInterfaces()
{
	return m_interfaces;
}

/*!
	Gets a constant reference to the interfaces owned by the patch.

	\return A constant reference to the interfaces owned by the patch.
*/
const PiercedVector<Interface> & PatchKernel::getInterfaces() const
{
	return m_interfaces;
}

/*!
	Gets a reference to the interface with the specified id.

	\param id is the id of the requested interface
	\return A reference to the interface with the specified id.
*/
Interface & PatchKernel::getInterface(long id)
{
	return m_interfaces[id];
}

/*!
	Gets a constant reference to the interface with the specified id.

	\param id is the id of the requested interface
	\return A constant reference to the interface with the specified id.
*/
const Interface & PatchKernel::getInterface(long id) const
{
	return m_interfaces[id];
}

/*!
	Gets the element type for the interface with the specified id.

	\param id is the id of the requested interface
	\return The element type for the interface with the specified id.
*/
ElementType PatchKernel::getInterfaceType(long id) const
{
	return m_interfaces[id].getType();
}

/*!
	Returns an iterator pointing to the specified interface.

	\result An iterator to the specified interface.
*/
PatchKernel::InterfaceIterator PatchKernel::getInterfaceIterator(long id)
{
	return m_interfaces.find(id);
}

/*!
	Returns iterator pointing to the first interface.

	\result An iterator to the first interface.
*/
PatchKernel::InterfaceIterator PatchKernel::interfaceBegin()
{
	return m_interfaces.begin();
}

/*!
	Returns iterator pointing to last interface.

	\result An iterator to the last interface.
*/
PatchKernel::InterfaceIterator PatchKernel::interfaceEnd()
{
	return m_interfaces.end();
}

/*!
	Returns a constant iterator pointing to the specified interface.

	\result A constant iterator to the specified interface.
*/
PatchKernel::InterfaceConstIterator PatchKernel::getInterfaceConstIterator(long id) const
{
	return m_interfaces.find(id);
}

/*!
	Returnsa a constant iterator pointing to the first interface.

	\result A constant iterator to the first interface.
*/
PatchKernel::InterfaceConstIterator PatchKernel::interfaceConstBegin() const
{
	return m_interfaces.cbegin();
}

/*!
	Returns a constant iterator pointing to last interface.

	\result A constant iterator to the last interface.
*/
PatchKernel::InterfaceConstIterator PatchKernel::interfaceConstEnd() const
{
	return m_interfaces.cend();
}

/*!
	Adds the specified interface to the patch.

	If valid, the specified id will we assigned to the newly created interface,
	otherwise a new unique id will be generated for the interface. However, it
	is not possible to create a new interface with an id already assigned to an
	existing interface of the patch. If this happens, an exception is thrown.
	Ids are considered valid if they are greater or equal than zero.

	\param source is the interface that will be added
	\param id is the id that will be assigned to the newly created interface.
	If a negative id value is specified, a new unique id will be generated
	for the interface
	\return An iterator pointing to the added interface.
*/
PatchKernel::InterfaceIterator PatchKernel::addInterface(const Interface &source, long id)
{
	Interface interface = source;
	interface.setId(id);

	return addInterface(std::move(interface), id);
}

/*!
	Adds the specified interface to the patch.

	If valid, the specified id will we assigned to the newly created interface,
	otherwise a new unique id will be generated for the interface. However, it
	is not possible to create a new interface with an id already assigned to an
	existing interface of the patch. If this happens, an exception is thrown.
	Ids are considered valid if they are greater or equal than zero.

	\param source is the interface that will be added
	\param id is the id that will be assigned to the newly created interface.
	If a negative id value is specified, the id of the source will be used
	\return An iterator pointing to the added interface.

*/
PatchKernel::InterfaceIterator PatchKernel::addInterface(Interface &&source, long id)
{
	// Get the id
	if (id < 0) {
		id = source.getId();
	}

	// Add a dummy interface
	//
	// It is not possible to directly add the source into the storage. First
	// a dummy interface is created and then that interface is replaced with
	// the source.
	std::unique_ptr<long[]> dummyConnectStorage = std::unique_ptr<long[]>(nullptr);

	InterfaceIterator iterator = _addInterface(ElementType::UNDEFINED, std::move(dummyConnectStorage), id);

	// Replace the newly created interface with the source
	//
	// Before replacing the newly created interface we need to set the id
	// of the source to the id that has been assigned to the newly created
	// interface.
	source.setId(iterator->getId());

	Interface &interface = (*iterator);
	interface = std::move(source);

	return iterator;
}

/*!
	Adds a new interface with the specified id.

	If valid, the specified id will we assigned to the newly created interface,
	otherwise a new unique id will be generated for the interface. However, it
	is not possible to create a new interface with an id already assigned to an
	existing interface of the patch. If this happens, an exception is thrown.
	Ids are considered valid if they are greater or equal than zero.

	\param type is the type of the interface
	\param id is the id that will be assigned to the newly created interface.
	If a negative id value is specified, a new unique id will be generated
	for the interface
	\return An iterator pointing to the added interface.
*/
PatchKernel::InterfaceIterator PatchKernel::addInterface(ElementType type, long id)
{
	int connectSize = ReferenceElementInfo::getInfo(type).nVertices;
	std::unique_ptr<long[]> connectStorage = std::unique_ptr<long[]>(new long[connectSize]);

	return addInterface(type, std::move(connectStorage), id);
}

/*!
	Adds a new interface with the specified id.

	If valid, the specified id will we assigned to the newly created interface,
	otherwise a new unique id will be generated for the interface. However, it
	is not possible to create a new interface with an id already assigned to an
	existing interface of the patch. If this happens, an exception is thrown.
	Ids are considered valid if they are greater or equal than zero.

	\param type is the type of the interface
	\param connectivity is the connectivity of the interface
	\param id is the id of the new interface. If a negative id value is
	specified, ad new unique id will be generated
	\return An iterator pointing to the added interface.
*/
PatchKernel::InterfaceIterator PatchKernel::addInterface(ElementType type,
														 const std::vector<long> &connectivity,
														 long id)
{
	int connectSize = connectivity.size();
	std::unique_ptr<long[]> connectStorage = std::unique_ptr<long[]>(new long[connectSize]);
	std::copy(connectivity.data(), connectivity.data() + connectSize, connectStorage.get());

	return addInterface(type, std::move(connectStorage), id);
}

/*!
	Adds a new interface with the specified id.

	If valid, the specified id will we assigned to the newly created interface,
	otherwise a new unique id will be generated for the interface. However, it
	is not possible to create a new interface with an id already assigned to an
	existing interface of the patch. If this happens, an exception is thrown.
	Ids are considered valid if they are greater or equal than zero.

	\param type is the type of the interface
	\param connectStorage is the storage the contains or will contain
	the connectivity of the element
	\param id is the id of the new cell. If a negative id value is
	specified, ad new unique id will be generated
	\return An iterator pointing to the added interface.
*/
PatchKernel::InterfaceIterator PatchKernel::addInterface(ElementType type,
														 std::unique_ptr<long[]> &&connectStorage,
														 long id)
{
	if (!isExpert()) {
		return interfaceEnd();
	}

	if (Interface::getDimension(type) > (getDimension() - 1)) {
		return interfaceEnd();
	}

	InterfaceIterator iterator = _addInterface(type, std::move(connectStorage), id);

	return iterator;
}

/*!
	Internal function to add a new interface with the specified id.

	If valid, the specified id will we assigned to the newly created interface,
	otherwise a new unique id will be generated for the interface. However, it
	is not possible to create a new interface with an id already assigned to an
	existing interface of the patch. If this happens, an exception is thrown.
	Ids are considered valid if they are greater or equal than zero.

	\param type is the type of the interface
	\param connectStorage is the storage the contains or will contain
	the connectivity of the element
	\param id is the id of the new cell. If a negative id value is
	specified, ad new unique id will be generated
	\return An iterator pointing to the added interface.
*/
PatchKernel::InterfaceIterator PatchKernel::_addInterface(ElementType type,
														  std::unique_ptr<long[]> &&connectStorage,
														  long id)
{
	// Get the id
	if (m_interfaceIdGenerator) {
		if (id < 0) {
			id = m_interfaceIdGenerator->generate();
		} else {
			m_interfaceIdGenerator->setAssigned(id);
		}
	} else if (id < 0) {
		throw std::runtime_error("No valid id has been provided for the interface.");
	}

	// Create the interface
	PiercedVector<Interface>::iterator iterator = m_interfaces.emreclaim(id, id, type, std::move(connectStorage));

	// Set the alteration flags
	setAddedInterfaceAlterationFlags(id);

	return iterator;
}

/*!
	Set the alteration flags for an added interface.

	Only alteration flags needed for tracking the status of the patch are set
	(for example, there is no explicit flag to tag newly added interfaces).

	\param id is the id of the interface
*/
void PatchKernel::setAddedInterfaceAlterationFlags(long id)
{
	BITPIT_UNUSED(id);
}

/*!
	Resore the interface with the specified id.

	The kernel should already contain the interface, only the contents of the
	interface will be updated.

	\param type is the type of the interface
	\param connectStorage is the storage the contains or will contain
	the connectivity of the element
	\param id is the id of the interface to restore
	\return An iterator pointing to the restored interface.
*/
PatchKernel::InterfaceIterator PatchKernel::restoreInterface(ElementType type,
															 std::unique_ptr<long[]> &&connectStorage,
															 long id)
{
	if (!isExpert()) {
		return interfaceEnd();
	}

	if (Interface::getDimension(type) > (getDimension() - 1)) {
		return interfaceEnd();
	}

	InterfaceIterator iterator = m_interfaces.find(id);
	if (iterator == m_interfaces.end()) {
		throw std::runtime_error("Unable to restore the specified interface: the kernel doesn't contain an entry for that interface.");
	}

	_restoreInterface(iterator, type, std::move(connectStorage));

	return iterator;
}

/*!
	Internal function to restore the interface with the specified id.

	The kernel should already contain the interface, only the contents of the
	interface will be updated.

	\param type is the type of the interface
	\param connectStorage is the storage the contains or will contain
	the connectivity of the element
	\return An iterator pointing to the restored interface.
*/
void PatchKernel::_restoreInterface(const InterfaceIterator &iterator, ElementType type,
									std::unique_ptr<long[]> &&connectStorage)
{
	// Restore the interface
	//
	// There is no need to set the id of the interfaces as assigned, because
	// also the index generator will be restored.
	long interfaceId = iterator.getId();
	Interface &interface = *iterator;
	interface.initialize(interfaceId, type, std::move(connectStorage));

	// Set the alteration flags
	setRestoredInterfaceAlterationFlags(interfaceId);
}

/*!
	Set the alteration flags for a restored interface.

	\param id is the id of the interface
*/
void PatchKernel::setRestoredInterfaceAlterationFlags(long id)
{
	BITPIT_UNUSED(id);
}

/*!
	Deletes an interface.

	\param id is the id of the interface
*/
bool PatchKernel::deleteInterface(long id)
{
	if (!isExpert()) {
		return false;
	}

	_deleteInterface(id);

	return true;
}

/*!
	Internal function to delete an interface.

	\param id is the id of the interface
*/
void PatchKernel::_deleteInterface(long id)
{
	// Set the alteration flags
	setDeletedInterfaceAlterationFlags(id);

	// Delete interface
	m_interfaces.erase(id, true);

	// Interface id is no longer used
	if (m_interfaceIdGenerator) {
		m_interfaceIdGenerator->trash(id);
	}
}

/*!
	Set the alteration flags for a deleted interface.

	Only alteration flags needed for tracking the status of the patch are set.

	\param id is the id of the interface
*/
void PatchKernel::setDeletedInterfaceAlterationFlags(long id)
{
	resetInterfaceAlterationFlags(id, FLAG_DELETED);
}

/*!
	Counts free interfaces within the patch.

	An interface is free if belongs to just one cell.

	\result The number of free interfaces.
*/
long PatchKernel::countFreeInterfaces() const
{
	return countBorderInterfaces();
}

/*!
	Counts border interfaces within the patch.

	An interface is border if belongs to just one cell.

	\result The number of border interfaces.
*/
long PatchKernel::countBorderInterfaces() const
{
	long nBorderInterfaces = 0;
	for (const Interface &interface : m_interfaces) {
		if (interface.getNeigh() < 0) {
			++nBorderInterfaces;
		}
        }

	return nBorderInterfaces;
}

/*!
	Counts orphan interfaces within the patch.

	An interface is considered orphan if it has no owner nor neighbour or
	if it's on a border face of a ghost cell.

	\return The number of orphan interfaces.
*/
long PatchKernel::countOrphanInterfaces() const
{
	long nOrphanInterfaces = 0;
	InterfaceConstIterator endItr = interfaceConstEnd();
	for (InterfaceConstIterator itr = interfaceConstBegin(); itr != endItr; ++itr) {
		const long interfaceId = itr.getId();
		if (isInterfaceOrphan(interfaceId)) {
			++nOrphanInterfaces;
		}
	}

	return nOrphanInterfaces;
}

/*!
	Find orphan interfaces in the patch.

	An interface is considered orphan if it has no owner nor neighbour or
	if it's on a border face of a ghost cell.

	\result The list of orphan interfaces.
*/
std::vector<long> PatchKernel::findOrphanInterfaces() const
{
	std::vector<long> orphanInterfaces;
	InterfaceConstIterator endItr = interfaceConstEnd();
	for (InterfaceConstIterator itr = interfaceConstBegin(); itr != endItr; ++itr) {
		const long interfaceId = itr.getId();
		if (isInterfaceOrphan(interfaceId)) {
			orphanInterfaces.push_back(interfaceId);
		}
	}

	return orphanInterfaces;
}

/*!
	Remove orphan interfaces
*/
bool PatchKernel::deleteOrphanInterfaces()
{
	if (!isExpert()) {
		return false;
	}

	std::vector<long> list = findOrphanInterfaces();
	deleteInterfaces(list);

	return true;
}

/*!
	Check if the interfaces is orphan.

	An interface is considered orphan if it has no owner nor neighbour or
	if it's on a border face of a ghost cell.

	\result Returns true if the interfaces is orphan, false otherwise.
*/
bool PatchKernel::isInterfaceOrphan(long id) const
{
	const Interface &interface = getInterface(id);

	// Interface is not orphan if it has an owner or a neighbour
	long ownerId = interface.getOwner();
	long neighId = interface.getNeigh();
	if (ownerId >= 0 && neighId >= 0) {
		return false;
	}

	// Interface is not orphan if it's on a border face of an internal cell
	if (ownerId >= 0 && neighId < 0) {
		const Cell &owner = getCell(ownerId);
		if (owner.isInterior()) {
			return false;
		}
	}

	return true;
}

/*!
	Count faces within the patch.

	\result The total number of faces in the patch.
*/
long PatchKernel::countFaces() const
{
	double nFaces = 0;
	for (const Cell &cell : m_cells) {
		int nCellFaces = cell.getFaceCount();
		for (int i = 0; i < nCellFaces; ++i) {
			if (!cell.isFaceBorder(i)) {
				nFaces += 1. / (cell.getAdjacencyCount(i) + 1);
			} else {
				nFaces += 1.;
			}
		}
	}

	return ((long) round(nFaces));
}

/*!
	Counts free faces within the patch.

	A face is free if a cell has no adjacent along that faces.

	\result The number of free faces.
*/
long PatchKernel::countFreeFaces() const
{
	return countBorderFaces();
}

/*!
	Counts border faces within the patch.

	A face is border if a cell has no adjacent along that faces.

	\result The number of border faces.
*/
long PatchKernel::countBorderFaces() const
{
	double nBorderFaces = 0;
	for (const Cell &cell : m_cells) {
		int nCellFaces = cell.getFaceCount();
		for (int i = 0; i < nCellFaces; ++i) {
			if (cell.isFaceBorder(i)) {
				++nBorderFaces;
			}
		}
	}

	return nBorderFaces;
}

/*!
 *  Write the vertices to the specified stream.
 *
 *  \param stream is the stream to write to
 */
void PatchKernel::dumpVertices(std::ostream &stream) const
{
	// Dump kernel
	m_vertices.dumpKernel(stream);

	// Dump vertices
	for (const Vertex &vertex : m_vertices) {
		utils::binary::write(stream, vertex.getId());
#if BITPIT_ENABLE_MPI==1
		utils::binary::write(stream, getVertexRank(vertex.getId()));
#else
		int dummyRank = 0;
		utils::binary::write(stream, dummyRank);
#endif

		const std::array<double, 3> &coords = vertex.getCoords();
		utils::binary::write(stream, coords[0]);
		utils::binary::write(stream, coords[1]);
		utils::binary::write(stream, coords[2]);
	}

	// Dump ghost/internal subdivision
#if BITPIT_ENABLE_MPI==1
	utils::binary::write(stream, m_firstGhostVertexId);
	utils::binary::write(stream, m_lastInternalVertexId);
#else
	utils::binary::write(stream, Vertex::NULL_ID);
	utils::binary::write(stream, Vertex::NULL_ID);
#endif
}

/*!
 *  Restore the vertices from the specified stream.
 *
 *  \param stream is the stream to read from
 */
void PatchKernel::restoreVertices(std::istream &stream)
{
	// Restore kernel
	m_vertices.restoreKernel(stream);

	// Enable advanced editing
	bool originalExpertStatus = isExpert();
	setExpert(true);

	// Restore vertices
	long nVertices = m_vertices.size();
	for (long i = 0; i < nVertices; ++i) {
		long id;
		utils::binary::read(stream, id);

#if BITPIT_ENABLE_MPI==1
		int rank;
		utils::binary::read(stream, rank);
#else
		int dummyRank;
		utils::binary::read(stream, dummyRank);
#endif

		std::array<double, 3> coords;
		utils::binary::read(stream, coords[0]);
		utils::binary::read(stream, coords[1]);
		utils::binary::read(stream, coords[2]);

#if BITPIT_ENABLE_MPI==1
		restoreVertex(std::move(coords), rank, id);
#else
		restoreVertex(std::move(coords), id);
#endif
	}

	// Restore ghost/internal subdivision
#if BITPIT_ENABLE_MPI==1
	utils::binary::read(stream, m_firstGhostVertexId);
	utils::binary::read(stream, m_lastInternalVertexId);
#else
	long dummyFirstGhostVertexId;
	long dummyLastInternalVertexId;
	utils::binary::read(stream, dummyFirstGhostVertexId);
	utils::binary::read(stream, dummyLastInternalVertexId);
#endif

	// Set original advanced editing status
	setExpert(originalExpertStatus);
}

/*!
 *  Write the cells to the specified stream.
 *
 *  \param stream is the stream to write to
 */
void PatchKernel::dumpCells(std::ostream &stream) const
{
	// Dump kernel
	m_cells.dumpKernel(stream);

	// Dump cells
	for (const Cell &cell: m_cells) {
		utils::binary::write(stream, cell.getId());
		utils::binary::write(stream, cell.getPID());
		utils::binary::write(stream, cell.getType());
#if BITPIT_ENABLE_MPI==1
		utils::binary::write(stream, getCellRank(cell.getId()));
#else
		int dummyRank = 0;
		utils::binary::write(stream, dummyRank);
#endif

		int cellConnectSize = cell.getConnectSize();
		utils::binary::write(stream, cellConnectSize);

		const long *cellConnect = cell.getConnect();
		for (int i = 0; i < cellConnectSize; ++i) {
			utils::binary::write(stream, cellConnect[i]);
		}
	}

	// Dump ghost/internal subdivision
#if BITPIT_ENABLE_MPI==1
	utils::binary::write(stream, m_firstGhostCellId);
	utils::binary::write(stream, m_lastInternalCellId);
#else
	utils::binary::write(stream, Cell::NULL_ID);
	utils::binary::write(stream, Cell::NULL_ID);
#endif
}

/*!
 *  Restore the cells from the specified stream.
 *
 *  \param stream is the stream to read from
 */
void PatchKernel::restoreCells(std::istream &stream)
{
	// Restore kernel
	m_cells.restoreKernel(stream);

	// Enable advanced editing
	bool originalExpertStatus = isExpert();
	setExpert(true);

	// Restore cells
	long nCells = m_cells.size();
	for (long i = 0; i < nCells; ++i) {
		long id;
		utils::binary::read(stream, id);

		int PID;
		utils::binary::read(stream, PID);

		ElementType type;
		utils::binary::read(stream, type);

#if BITPIT_ENABLE_MPI==1
		int rank;
		utils::binary::read(stream, rank);
#else
		int dummyRank;
		utils::binary::read(stream, dummyRank);
#endif

		int cellConnectSize;
		utils::binary::read(stream, cellConnectSize);

		std::unique_ptr<long[]> cellConnect = std::unique_ptr<long[]>(new long[cellConnectSize]);
		for (int k = 0; k < cellConnectSize; ++k) {
			utils::binary::read(stream, cellConnect[k]);
		}

		CellIterator iterator;
#if BITPIT_ENABLE_MPI==1
		iterator = restoreCell(type, std::move(cellConnect), rank, id);
#else
		iterator = restoreCell(type, std::move(cellConnect), id);
#endif
		iterator->setPID(PID);
	}

	// Restore ghost/internal subdivision
#if BITPIT_ENABLE_MPI==1
	utils::binary::read(stream, m_firstGhostCellId);
	utils::binary::read(stream, m_lastInternalCellId);
#else
	long dummyFirstGhostCellId;
	long dummyLastInternalCellId;
	utils::binary::read(stream, dummyFirstGhostCellId);
	utils::binary::read(stream, dummyLastInternalCellId);
#endif

	// Update adjacencies
	updateAdjacencies();

	// Set original advanced editing status
	setExpert(originalExpertStatus);
}

/*!
 *  Write the interfaces to the specified stream.
 *
 *  \param stream is the stream to write to
 */
void PatchKernel::dumpInterfaces(std::ostream &stream) const
{
	// Early return if the interfaces are not build
	if (getInterfacesBuildStrategy() == INTERFACES_NONE) {
		return;
	}

	// Dump kernel
	m_interfaces.dumpKernel(stream);

	// Dump interfaces
	for (const Interface &interface : getInterfaces()) {
		utils::binary::write(stream, interface.getId());

		utils::binary::write(stream, interface.getOwner());
		utils::binary::write(stream, interface.getOwnerFace());

		long neighId = interface.getNeigh();
		utils::binary::write(stream, interface.getNeigh());
		if (neighId >= 0) {
			utils::binary::write(stream, interface.getNeighFace());
		}

		utils::binary::write(stream, interface.getPID());
	}
}

/*!
 *  Restore the interfaces from the specified stream.
 *
 *  \param stream is the stream to read from
 */
void PatchKernel::restoreInterfaces(std::istream &stream)
{
	// Early return if the interfaces are not build
	if (getInterfacesBuildStrategy() == INTERFACES_NONE) {
		return;
	}

	// Interfaces need up-to-date adjacencies
	updateAdjacencies();

	// Restore kernel
	m_interfaces.restoreKernel(stream);

	// Enable advanced editing
	bool originalExpertStatus = isExpert();
	setExpert(true);

	// Restore interfaces
	long nInterfaces = m_interfaces.size();
	for (long n = 0; n < nInterfaces; ++n) {
		long interfaceId;
		utils::binary::read(stream, interfaceId);

		long ownerId;
		int ownerFace;
		utils::binary::read(stream, ownerId);
		utils::binary::read(stream, ownerFace);
		Cell *owner = &(m_cells.at(ownerId));

		long neighId;
		int neighFace;
		utils::binary::read(stream, neighId);
		Cell *neigh;
		if (neighId >= 0) {
			utils::binary::read(stream, neighFace);
			neigh = &(m_cells.at(neighId));
		} else {
			neighFace = -1;
			neigh = nullptr;
		}

		int pid;
		utils::binary::read(stream, pid);

		InterfaceIterator interfaceIterator = buildCellInterface(owner, ownerFace, neigh, neighFace, interfaceId);
		interfaceIterator->setPID(pid);
	}

	// Interfaces are now updated
	unsetCellAlterationFlags(FLAG_INTERFACES_DIRTY);
	m_alteredInterfaces.clear();

	// Set original advanced editing status
	setExpert(originalExpertStatus);
}

/*!
	Generates the patch.

	Default implementation is a no-op function.

	\param trackSpawn if set to true the changes to the patch will be tracked
	\result Returns a vector of adaption::Info that can be used to track
	the changes done during the spawn.
*/
std::vector<adaption::Info> PatchKernel::_spawn(bool trackSpawn)
{
	BITPIT_UNUSED(trackSpawn);

	assert(false && "The patch needs to implement _spawn");

	return std::vector<adaption::Info>();
}

/*!
	Prepares the patch for performing the adaption.

	Default implementation is a no-op function.

	\param trackAdaption if set to true the function will return the changes
	that will be performed in the alter step
	\result If the adaption is tracked, returns a vector of adaption::Info that
	can be used to discover what changes will be performed in the alter step,
	otherwise an empty vector will be returned.
*/
std::vector<adaption::Info> PatchKernel::_adaptionPrepare(bool trackAdaption)
{
	BITPIT_UNUSED(trackAdaption);

	return std::vector<adaption::Info>();
}

/*!
	Alter the patch performing the adaption.

	Default implementation is a no-op function.

	\param trackAdaption if set to true the function will return the changes
	done to the patch during the adaption
	\result If the adaption is tracked, returns a vector of adaption::Info
	with all the changes done to the patch during the adaption, otherwise an
	empty vector will be returned.
*/
std::vector<adaption::Info> PatchKernel::_adaptionAlter(bool trackAdaption)
{
	BITPIT_UNUSED(trackAdaption);

	assert(false && "The patch needs to implement _adaptionAlter");

	return std::vector<adaption::Info>();
}

/*!
	Cleanup patch data structured after the adaption.

	Default implementation is a no-op function.
*/
void PatchKernel::_adaptionCleanup()
{
}

/*!
	Marks a cell for refinement.

	Default implementation is a no-op function.

	\param id the cell to be refined
	\result Returns true if the marker was properly set, false otherwise.
*/
bool PatchKernel::_markCellForRefinement(long id)
{
	BITPIT_UNUSED(id);

	return false;
}

/*!
	Marks a cell for coarsening.

	Default implementation is a no-op function.

	\param id the cell to be refined
	\result Returns true if the marker was properly set, false otherwise.
*/
bool PatchKernel::_markCellForCoarsening(long id)
{
	BITPIT_UNUSED(id);

	return false;
}

/*!
	Resets the adaption marker of the specified cell.

	Default implementation is a no-op function.

	\param id the cell to be refined
	\result Returns true if the marker was properly reset, false otherwise.
*/
bool PatchKernel::_resetCellAdaptionMarker(long id)
{
	BITPIT_UNUSED(id);

	return false;
}

/*!
	Returns the adaption marker of the specified cell.

	Default implementation always return an undefined marker.

	\param id is the id of the cell
	\return The adaption marker of the cell.
*/
adaption::Marker PatchKernel::_getCellAdaptionMarker(long id)
{
	BITPIT_UNUSED(id);

	return adaption::MARKER_UNDEFINED;
}

/*!
	Enables cell balancing.

	Default implementation is a no-op function.

	\param id is the id of the cell
	\param enabled defines if enable the balancing for the specified cell
	\result Returns true if the flag was properly set, false otherwise.
*/
bool PatchKernel::_enableCellBalancing(long id, bool enabled)
{
	BITPIT_UNUSED(id);
	BITPIT_UNUSED(enabled);

	return false;
}

/*!
	Sorts internal vertex storage in ascending id order.
*/
bool PatchKernel::sortVertices()
{
	if (!isExpert()) {
		return false;
	}

	// Sort internal vertices
	if (m_nInternalVertices > 0) {
		m_vertices.sortBefore(m_lastInternalVertexId, true);
		updateLastInternalVertexId();
	}

#if BITPIT_ENABLE_MPI==1
	// Sort ghost cells
	if (m_nGhostVertices > 0) {
		m_vertices.sortAfter(m_firstGhostVertexId, true);
		updateFirstGhostVertexId();
	}
#endif

	// Synchronize storage
	m_vertices.sync();

	return true;
}

/*!
	Sorts cell storage in ascending id order.

	Internal cells and ghost cells are sordered separately.
*/
bool PatchKernel::sortCells()
{
	if (!isExpert()) {
		return false;
	}

	// Sort internal cells
	if (m_nInternalCells > 0) {
		m_cells.sortBefore(m_lastInternalCellId, true);
		updateLastInternalCellId();
	}

#if BITPIT_ENABLE_MPI==1
	// Sort ghost cells
	if (m_nGhostCells > 0) {
		m_cells.sortAfter(m_firstGhostCellId, true);
		updateFirstGhostCellId();
	}
#endif

	// Synchronize storage
	m_cells.sync();

	return true;
}

/*!
	Sorts internal interface storage in ascending id order.
*/
bool PatchKernel::sortInterfaces()
{
	if (!isExpert()) {
		return false;
	}

	m_interfaces.sort();

	m_interfaces.sync();

	return true;
}

/*!
	Sorts internal storage for cells, vertices and interfaces in
	ascending id order.
*/
bool PatchKernel::sort()
{
	bool status = sortVertices();
	status |= sortCells();
	status |= sortInterfaces();

	return status;
}

/*!
	Requests the patch to compact the vertex data structure and reduce
	its capacity to fit its size.

	The request is non-binding, and after the function call the vertex
	data structure can still occupy more memory than it actually needs.
*/
bool PatchKernel::squeezeVertices()
{
	if (!isExpert()) {
		return false;
	}

	m_vertices.squeeze();

	m_vertices.sync();

	return true;
}

/*!
	Requests the patch to compact the cell data structure and reduce
	its capacity to fit its size.

	The request is non-binding, and after the function call the cell
	data structure can still occupy more memory than it actually needs.
*/
bool PatchKernel::squeezeCells()
{
	if (!isExpert()) {
		return false;
	}

	m_cells.squeeze();

	m_cells.sync();

	return true;
}

/*!
	Requests the patch to compact the interface data structure and reduce
	its capacity to fit its size.

	The request is non-binding, and after the function call the interface
	data structure can still occupy more memory than it actually needs.
*/
bool PatchKernel::squeezeInterfaces()
{
	if (!isExpert()) {
		return false;
	}

	m_interfaces.squeeze();

	m_interfaces.sync();

	return true;
}

/*!
	Requests the patch to compact the data structures and reduce its
	capacity to fit its size.

	The request is non-binding, and after the function call the patch
	can still occupy more memory than it actually needs.
*/
bool PatchKernel::squeeze()
{
	bool status = squeezeVertices();
	status |= squeezeCells();
	status |= squeezeInterfaces();

	return status;
}

/*!
	Evaluates the centroid of the specified cell.

	\param id is the id of the cell
	\result The centroid of the specified cell.
*/
std::array<double, 3> PatchKernel::evalCellCentroid(long id) const
{
	const Cell &cell = getCell(id);

	return evalElementCentroid(cell);
}

/*!
	Evaluates the bounding box of the specified cell.

	\param id is the id of the cell
	\param[out] minPoint is the minimum point of the bounding box
	\param[out] maxPoint is the maximum point of the bounding box
*/
void PatchKernel::evalCellBoundingBox(long id, std::array<double,3> *minPoint, std::array<double,3> *maxPoint) const
{
	const Cell &cell = getCell(id);

	evalElementBoundingBox(cell, minPoint, maxPoint);
}

/*!
	Get vertex coordinates of the specified cell.

	\param id is the id of the cell
	\result Vertex coordinates of the cell.
*/
ConstProxyVector<std::array<double, 3>> PatchKernel::getCellVertexCoordinates(long id) const
{
	// Get the vertices ids
	const Cell &cell = getCell(id);
	ConstProxyVector<long> cellVertexIds = cell.getVertexIds();
	const int nCellVertices = cellVertexIds.size();

	// Build the proxy vector with the coordinates
	ConstProxyVector<std::array<double, 3>> vertexCoordinates(ConstProxyVector<std::array<double, 3>>::INTERNAL_STORAGE, nCellVertices);
	ConstProxyVector<std::array<double, 3>>::storage_pointer storage = vertexCoordinates.storedData();
	getVertexCoords(cellVertexIds.size(), cellVertexIds.data(), storage);

	return vertexCoordinates;
}

/*!
	Get vertex coordinates of the specified cell.

	\param id is the id of the cell
	\param[out] coordinates on output will contain the vertex coordinates
*/
void PatchKernel::getCellVertexCoordinates(long id, std::unique_ptr<std::array<double, 3>[]> *coordinates) const
{
	const Cell &cell = getCell(id);

	getElementVertexCoordinates(cell, coordinates);
}

/*!
	Get vertex coordinates of the specified cell.

	\param id is the id of the cell
	\param[out] coordinates on output will contain the vertex coordinates, it
	is up to the caller to ensure that the storage has enough space for all
	the vertex coordinates
*/
void PatchKernel::getCellVertexCoordinates(long id, std::array<double, 3> *coordinates) const
{
	const Cell &cell = getCell(id);

	getElementVertexCoordinates(cell, coordinates);
}

/*!
	Evaluates the centroid of the specified interface.

	\param id is the id of the interface
	\result The centroid of the specified interface.
*/
std::array<double, 3> PatchKernel::evalInterfaceCentroid(long id) const
{
	const Interface &interface = getInterface(id);

	return evalElementCentroid(interface);
}

/*!
	Evaluates the bounding box of the specified interface.

	\param id is the id of the interface
	\param[out] minPoint is the minimum point of the bounding box
	\param[out] maxPoint is the maximum point of the bounding box
*/
void PatchKernel::evalInterfaceBoundingBox(long id, std::array<double,3> *minPoint, std::array<double,3> *maxPoint) const
{
	const Interface &interface = getInterface(id);

	evalElementBoundingBox(interface, minPoint, maxPoint);
}

/*!
	Get vertex coordinates of the specified interface.

	\param id is the id of the interface
	\result Vertex coordinates of the interface.
*/
ConstProxyVector<std::array<double, 3>> PatchKernel::getInterfaceVertexCoordinates(long id) const
{
	// Get the vertices ids
	const Interface &interface = getInterface(id);
	ConstProxyVector<long> interfaceVertexIds = interface.getVertexIds();
	const int nInterfaceVertices = interfaceVertexIds.size();

	// Build the proxy vector with the coordinates
	ConstProxyVector<std::array<double, 3>> vertexCoordinates(ConstProxyVector<std::array<double, 3>>::INTERNAL_STORAGE, nInterfaceVertices);
	ConstProxyVector<std::array<double, 3>>::storage_pointer storage = vertexCoordinates.storedData();
	getVertexCoords(interfaceVertexIds.size(), interfaceVertexIds.data(), storage);

	return vertexCoordinates;
}

/*!
	Get vertex coordinates of the specified interface.

	\param id is the id of the interface
	\param[out] coordinates on output will contain the vertex coordinates
*/
void PatchKernel::getInterfaceVertexCoordinates(long id, std::unique_ptr<std::array<double, 3>[]> *coordinates) const
{
	const Interface &interface = getInterface(id);

	getElementVertexCoordinates(interface, coordinates);
}

/*!
	Get vertex coordinates of the specified interface.

	\param id is the id of the interface
	\param[out] coordinates on output will contain the vertex coordinates, it
	is up to the caller to ensure that the storage has enough space for all
	the vertex coordinates
*/
void PatchKernel::getInterfaceVertexCoordinates(long id, std::array<double, 3> *coordinates) const
{
	const Interface &interface = getInterface(id);

	getElementVertexCoordinates(interface, coordinates);
}

/*!
	Evaluates the centroid of the specified element.

	Element centroid is computed as the arithmetic average of element
	vertex coordinates.

	\param element is the element
	\result The centroid of the specified element.
*/
std::array<double, 3> PatchKernel::evalElementCentroid(const Element &element) const
{
	ConstProxyVector<long> elementVertexIds = element.getVertexIds();
	std::size_t nCellVertices = elementVertexIds.size();
	BITPIT_CREATE_WORKSPACE(vertexCoordinates, std::array<double BITPIT_COMMA 3>, nCellVertices, ReferenceElementInfo::MAX_ELEM_VERTICES);
	getVertexCoords(nCellVertices, elementVertexIds.data(), vertexCoordinates);

	return element.evalCentroid(vertexCoordinates);
}

/*!
	Evaluates the bounding box of the specified element.

	\param element is the element
	\param[out] minPoint is the minimum point of the bounding box
	\param[out] maxPoint is the maximum point of the bounding box
*/
void PatchKernel::evalElementBoundingBox(const Element &element, std::array<double,3> *minPoint, std::array<double,3> *maxPoint) const
{
	ConstProxyVector<long> elementVertexIds = element.getVertexIds();
	const int nElementVertices = elementVertexIds.size();

	*minPoint = getVertexCoords(elementVertexIds[0]);
	*maxPoint = *minPoint;
	for (int i = 1; i < nElementVertices; ++i) {
		const std::array<double, 3> &vertexCoord = getVertexCoords(elementVertexIds[i]);
		for (int d = 0; d < 3; ++d) {
			(*minPoint)[d] = std::min(vertexCoord[d], (*minPoint)[d]);
			(*maxPoint)[d] = std::max(vertexCoord[d], (*maxPoint)[d]);
		}
	}
}

/*!
	Locates the cell the contains the point.

	If the point is not inside the patch, the function returns the id of the
	null element.

	\param[in] x is the x coordinate of the point
	\param[in] y is the y coordinate of the point
	\param[in] z is the z coordinate of the point
	\result Returns the id of the cell the contains the point. If the point
	is not inside the patch, the function returns the id of the null element.
*/
long PatchKernel::locatePoint(double x, double y, double z) const
{
	return locatePoint({{x, y, z}});
}

/*!
 * Check whether the face "face_A" on cell "cell_A" is the same as the face
 * "face_B" on cell "cell_B".
 * 
 * \param[in] cell_A is the first cell
 * \param[in] face_A is the face on the first cell
 * \param[in] cell_B is the the second cell
 * \param[in] face_B is the face on the second cell
 * \result Returns true if the two faces are the same.
*/
bool PatchKernel::isSameFace(const Cell &cell_A, int face_A, const Cell &cell_B, int face_B) const
{
	if (cell_A.getFaceType(face_A) != cell_B.getFaceType(face_B)) {
		return false;
	}

	int nFaceVertices = cell_A.getFaceVertexCount(face_A);

	std::vector<long> faceVertexIds_A(nFaceVertices);
	std::vector<long> faceVertexIds_B(nFaceVertices);
	for (int k = 0; k < nFaceVertices; ++k) {
		faceVertexIds_A[k] = cell_A.getFaceVertexId(face_A, k);
		faceVertexIds_B[k] = cell_B.getFaceVertexId(face_B, k);
	}

	std::sort(faceVertexIds_A.begin(), faceVertexIds_A.end());
	std::sort(faceVertexIds_B.begin(), faceVertexIds_B.end());

	return (faceVertexIds_A == faceVertexIds_B);
}

/*!
	Returns the current adjacencies build strategy.

	\return The current adjacencies build strategy.
*/
PatchKernel::AdjacenciesBuildStrategy PatchKernel::getAdjacenciesBuildStrategy() const
{
	return m_adjacenciesBuildStrategy;
}

/*!
	Set the current adjacencies build strategy.

	\param status is the adjacencies build strategy that will be set
*/
void PatchKernel::setAdjacenciesBuildStrategy(AdjacenciesBuildStrategy status)
{
	m_adjacenciesBuildStrategy = status;
}

/*!
	Checks if the adjacencies are dirty.

	\param global if set to true, the dirty status will be evaluated globally
	across all the partitions
	\result Returns true if the adjacencies are dirty, false otherwise.
*/
bool PatchKernel::areAdjacenciesDirty(bool global) const
{
	if (getAdjacenciesBuildStrategy() == ADJACENCIES_NONE) {
		return false;
	}

	bool areDirty = false;
	for (const auto &entry : m_alteredCells) {
		AlterationFlags cellAlterationFlags = entry.second;
		if (testAlterationFlags(cellAlterationFlags, FLAG_ADJACENCIES_DIRTY)) {
			areDirty = true;
			break;
		}
	}

#if BITPIT_ENABLE_MPI==1
	if (global && isPartitioned()) {
		const auto &communicator = getCommunicator();
		MPI_Allreduce(MPI_IN_PLACE, &areDirty, 1, MPI_C_BOOL, MPI_LOR, communicator);
	}
#else
	BITPIT_UNUSED(global);
#endif

	return areDirty;
}

/*!
	Fill adjacencies info for each cell.

	If adjacencies are already built, all adjacencies will be deleted and
	they will be re-generated from scratch.
*/
void PatchKernel::buildAdjacencies()
{
    initializeAdjacencies(ADJACENCIES_AUTOMATIC);
}

/*!
	Initialize the adjacencies using the specified build strategy.

	If the current strategy doesn't match the requested strategy, all
	adjacencies will be deleted and they will be re-generated from scratch.

	\param strategy is the build strategy that will be used
*/
void PatchKernel::initializeAdjacencies(AdjacenciesBuildStrategy strategy)
{
	// Get current build stategy
	AdjacenciesBuildStrategy currentStrategy = getAdjacenciesBuildStrategy();

	// Early return if we don't need adjacencies
	if (strategy == ADJACENCIES_NONE) {
		if (currentStrategy != ADJACENCIES_NONE) {
			destroyAdjacencies();
		}

		return;
	}

	// Update the build strategy
	if (currentStrategy != strategy) {
		setAdjacenciesBuildStrategy(strategy);
	}

	// Reset adjacencies
	resetAdjacencies();

	// Update the adjacencies
	updateAdjacencies();
}

/*!
	Update the adjacencies of the patch.

	\param forcedUpdated if set to true, bounding box information will be
	updated also if they are not marked as dirty
*/
void PatchKernel::updateAdjacencies(bool forcedUpdated)
{
	// Early return if adjacencies are not built
	AdjacenciesBuildStrategy currentStrategy = getAdjacenciesBuildStrategy();
	if (currentStrategy == ADJACENCIES_NONE) {
		return;
	}

	// Check if the adjacencies are dirty
	bool adjacenciesDirty = areAdjacenciesDirty();
	if (!adjacenciesDirty && !forcedUpdated) {
		return;
	}

	// Update adjacencies
	if (adjacenciesDirty) {
		// Prune stale adjacencies
		pruneStaleAdjacencies();

		// Update adjacencies
		_updateAdjacencies();

		// Adjacencies are now updated
		unsetCellAlterationFlags(FLAG_ADJACENCIES_DIRTY);
	} else {
		initializeAdjacencies(currentStrategy);
	}
}

/*!
	Destroy the adjacencies.

	After deleting the adjacencies, this function changes the build strategy
	to "None".
*/
void PatchKernel::destroyAdjacencies()
{
	// Early return if no adjacencies have been built
	if (getAdjacenciesBuildStrategy() == ADJACENCIES_NONE) {
		return;
	}

	// Destroy the adjacencies
	_resetAdjacencies(true);

	// Clear list of cells with dirty adjacencies
	unsetCellAlterationFlags(FLAG_ADJACENCIES_DIRTY);

	// Set adjacencies status
	setAdjacenciesBuildStrategy(ADJACENCIES_NONE);
}

/*!
	Reset the adjacencies.

	This function doesn't change the build strategy, it only resets the
	existing adjacencies.
*/
void PatchKernel::resetAdjacencies()
{
	// Early return if no adjacencies have been built
	if (getAdjacenciesBuildStrategy() == ADJACENCIES_NONE) {
		return;
	}

	// Reset adjacencies
	_resetAdjacencies(false);

	// All cells have now dirty adjacencies
	setCellAlterationFlags(FLAG_ADJACENCIES_DIRTY);
}

/*!
	Internal function to reset the adjacencies.

	This function doesn't change the alteration flags.

	\param release if it's true the memory hold by the adjacencies will be
	released, otherwise the adjacencies will be reset but their memory will
	not be relased
*/
void PatchKernel::_resetAdjacencies(bool release)
{
	for (Cell &cell : m_cells) {
		cell.resetAdjacencies(!release);
	}
}

/*!
	Prune stale adjacencies.

	The list of cells to process and the list of stale adjacencies are filled
	during cell deletion.
*/
void PatchKernel::pruneStaleAdjacencies()
{
	// Early return if adjacencies are not built
	AdjacenciesBuildStrategy currentStrategy = getAdjacenciesBuildStrategy();
	if (currentStrategy == ADJACENCIES_NONE) {
		return;
	}

	// Remove stale adjacencies
	for (const auto &entry : m_alteredCells) {
		AlterationFlags cellAlterationFlags = entry.second;
		if (!testAlterationFlags(cellAlterationFlags, FLAG_ADJACENCIES_DIRTY)) {
			continue;
		}

		long cellId = entry.first;
		Cell &cell = m_cells.at(cellId);
		if (cell.getAdjacencyCount() == 0) {
			continue;
		}

		int nCellFaces = cell.getFaceCount();
		for (int face = nCellFaces - 1; face >= 0; --face) {
			long *faceAdjacencies = cell.getAdjacencies(face);
			int nFaceAdjacencies = cell.getAdjacencyCount(face);
			for (int i = nFaceAdjacencies - 1; i >= 0; --i) {
				long adjacency = faceAdjacencies[i];
				if (!testCellAlterationFlags(adjacency, FLAG_DELETED)) {
					continue;
				}

				cell.deleteAdjacency(face, i);
			}
		}
	}
}

/*!
	Internal function to update the adjacencies of the patch.

	In addition to the cells whose adjacencies are marked as dirty, also the
	adjacencies of their neighbours will be updated.

	This implementation can NOT handle hanging nodes.
*/
void PatchKernel::_updateAdjacencies()
{
	int dimension = getDimension();

	// Check if multiple adjacencies are allowed
	//
	// On a three-dimensional patch each internal face is shared between two,
	// and only two, half-faces. On lower dimension patches one internal face
	// may be shared among multiple half-faces (this happens with non-manifold
	// patches).
	bool multipleMatchesAllowed = (dimension < 3);

	// Define matching windings
	//
	// If faces can be shared only between two half-faces, there is a one-to-one
	// correspondence between the half-faces. Give one half-faces, its matching
	// can be found looking for an half-faces with the same vertices but with
	// reverse vertex winding order.
	//
	// If faces can be shared among more than two half-faces, it's not anymore
	// possible to define a unique winding order for the vertices of the faces.
	// There is no more a one-to-one correspondence between pairs of half-face.
	// In this case, when looking for half-face correspondence, it is necessary
	// to look for half-faces with reverse vertex winding order and also for
	// half-faces with the same vertex winding order.
	std::vector<CellHalfFace::Winding> matchingWindings;
	matchingWindings.push_back(CellHalfFace::WINDING_REVERSE);
	if (multipleMatchesAllowed) {
		matchingWindings.push_back(CellHalfFace::WINDING_NATURAL);
	}

	// Count cells with dirty adjacencies
	long nDirtyAdjacenciesCells = 0;
	for (const auto &entry : m_alteredCells) {
		AlterationFlags cellAlterationFlags = entry.second;
		if (!testAlterationFlags(cellAlterationFlags, FLAG_ADJACENCIES_DIRTY)) {
			continue;
		}

		++nDirtyAdjacenciesCells;
	}

	// Get the vertices of cells with dirty adjacencies
	//
	// The list is only needed if multiple matches are allowed and there are
	// cells whose adjacencies don't need to be updated.
	std::unique_ptr<PiercedStorage<bool, long>> dirtyAdjacenciesVertices;
	if (multipleMatchesAllowed && (nDirtyAdjacenciesCells != getCellCount())) {
		dirtyAdjacenciesVertices = std::unique_ptr<PiercedStorage<bool, long>>(new PiercedStorage<bool, long>(1, &m_vertices));
		dirtyAdjacenciesVertices->fill(false);
		for (const auto &entry : m_alteredCells) {
			AlterationFlags cellAlterationFlags = entry.second;
			if (!testAlterationFlags(cellAlterationFlags, FLAG_ADJACENCIES_DIRTY)) {
				continue;
			}

			long cellId = entry.first;
			const Cell &cell = m_cells.at(cellId);
			ConstProxyVector<long> cellVertexIds = cell.getVertexIds();
			for (long vertexId : cellVertexIds) {
				dirtyAdjacenciesVertices->at(vertexId) = true;
			}
		}
	}

	// List the cells that needs to be processed
	//
	// The list should contain the cells whose adjacencies need to be updated
	// and their neighbours candidates.
	//
	// Cells whose adjacencies needs to be updated are cells having the dirty
	// adjaceny flag set.
	//
	// Neighbours candidates are all border cells and, if multiple matches are
	// allowed, cells that share vertices with a cell with dirty adjacencies.
	std::vector<Cell *> processList;
	processList.reserve(nDirtyAdjacenciesCells);

	std::size_t nMaxHalfFaces = 0;
	for (Cell &cell : m_cells) {
		// Get cell information
		long cellId = cell.getId();
		int nCellFaces = cell.getFaceCount();

		// Add cells with dirty adjacencies
		if (testCellAlterationFlags(cellId, FLAG_ADJACENCIES_DIRTY)) {
			nMaxHalfFaces += nCellFaces;
			processList.push_back(&cell);
			continue;
		}

		// Add border cells
		bool isBorderCell = false;
		for (int face = 0; face < nCellFaces; face++) {
			if (cell.isFaceBorder(face)) {
				isBorderCell = true;
				continue;
			}
		}

		if (isBorderCell) {
			nMaxHalfFaces += nCellFaces;
			processList.push_back(&cell);
			continue;
		}

		// Add cell that share vertices with a cell with dirty adjacencies
		//
		// For performace reasons, the check is a bit rough. All cells that
		// share a number of vertices at least equal to the dimension af the
		// patch will be added to the process list. This will add also cells
		// that are not neighbour candidates, but it's faster to add some false
		// positives, rather trying to filter them out.
		if (multipleMatchesAllowed) {
			ConstProxyVector<long> cellVertexIds = cell.getVertexIds();

			int nCelldirtyAdjacenciesVertices = 0;
			bool futureNeighbourCandidate = false;
			for (long vertexId : cellVertexIds) {
				if (dirtyAdjacenciesVertices->at(vertexId)) {
					++nCelldirtyAdjacenciesVertices;
					if (nCelldirtyAdjacenciesVertices >= dimension) {
						futureNeighbourCandidate = true;
						break;
					}
				}
			}

			if (futureNeighbourCandidate) {
				nMaxHalfFaces += nCellFaces;
				processList.push_back(&cell);
			}
		}
	}

	// Create the adjacencies
	std::unordered_set<CellHalfFace, CellHalfFace::Hasher> halfFaces;
	halfFaces.reserve(0.5 * nMaxHalfFaces);

	std::vector<std::pair<Cell *, int>> matchingAdjacencies;
	for (Cell *cell : processList) {
		long cellId = cell->getId();
		const int nCellFaces = cell->getFaceCount();
		bool areCellAdjacenciesDirty = testCellAlterationFlags(cellId, FLAG_ADJACENCIES_DIRTY);
		for (int face = 0; face < nCellFaces; face++) {
			// Generate the half-face
			CellHalfFace halfFace(*cell, face);

			// Find matching half-face
			auto matchingHalfFaceItr = halfFaces.end();
			for (CellHalfFace::Winding winding : matchingWindings) {
				// Set winding order
				halfFace.setWinding(winding);

				// Search for matching half-face
				matchingHalfFaceItr = halfFaces.find(halfFace);
				if (matchingHalfFaceItr != halfFaces.end()) {
					break;
				}
			}

			// Early return if no matching half-face has been found
			//
			// If no matching half-face has been found, we need to add the
			// current half-face to the list because it may match the face
			// of a cell that will be processed later.
			if (matchingHalfFaceItr == halfFaces.end()) {
				halfFace.setWinding(CellHalfFace::WINDING_NATURAL);
				halfFaces.insert(std::move(halfFace));
				continue;
			}

			// Get matching half-face information
			const CellHalfFace &matchingHalfFace = *matchingHalfFaceItr;
			Cell &matchingCell  = matchingHalfFace.getCell();
			long matchingCellId = matchingCell.getId();
			long matchingFace   = matchingHalfFace.getFace();

			// Only process cells with dirty adjacencies
			//
			// In order to limit the half faces that need to be stored, we are
			// processing at the same time cells with dirty adjacencies and
			// their neighbour candidates. This means we will also find matches
			// between faces of cell whose adjacensies are already up-to-date.
			bool areMatchingCellAdjacenciesDirty = testCellAlterationFlags(matchingCellId, FLAG_ADJACENCIES_DIRTY);
			if (!areCellAdjacenciesDirty && !areMatchingCellAdjacenciesDirty) {
				continue;
			}

			// Identifty matching adjacencies
			//
			// If multiple matches are allowed, in addition to the entry
			// related to the matching half face, we also need to add the
			// entries associated to the adjacencies already identified
			// for the half face.
			matchingAdjacencies.clear();
			matchingAdjacencies.emplace_back(std::make_pair<Cell *, int>(&matchingCell, matchingFace));
			if (multipleMatchesAllowed) {
				const int nMachingFaceNeighs = matchingCell.getAdjacencyCount(matchingFace);
				const long *machingFaceNeighs = matchingCell.getAdjacencies(matchingFace);
				for (int k = 0; k < nMachingFaceNeighs; ++k) {
					long neighId = machingFaceNeighs[k];
					if (neighId == cellId) {
						continue;
					}

					Cell &neigh = m_cells.at(neighId);
					int neighFace = findAdjoinNeighFace(matchingCell, matchingFace, neigh);
					matchingAdjacencies.emplace_back(std::make_pair<Cell *, int>(&neigh, std::move(neighFace)));
				}
			} else {
				// When cell adjacencies are makred dirty this means that some
				// adjacencies are dirty not that all adjacencies are dirty.
				// The matchin cell may have no adjaceny associated to the
				// matching face or a signle adjacency that should match
				// the current cell.
				assert(matchingCell.getAdjacencyCount(matchingFace) == 0 || (matchingCell.getAdjacencyCount(matchingFace) == 1 && (*(matchingCell.getAdjacencies(matchingFace)) == cellId)));
			}

			// Create adjacencies
			for (const std::pair<Cell *, int> &matchingAdjacency : matchingAdjacencies) {
				Cell *adjacentCell = matchingAdjacency.first;
				long adjacentCellId = adjacentCell->getId();
				int adjacentFace = matchingAdjacency.second;

				cell->pushAdjacency(face, adjacentCellId);
				adjacentCell->pushAdjacency(adjacentFace, cellId);
			}

			// Remove the matching half-face from the list
			//
			// If multiple matches are allowed, we need to keep the half
			// face, because that entry may match the face of a cell that
			// will be processed later.
			if (!multipleMatchesAllowed) {
				halfFaces.erase(matchingHalfFaceItr);
			}
		}
	}
}

/*!
	Returns the current interfaces build strategy.

	\return The current interfaces build strategy.
*/
PatchKernel::InterfacesBuildStrategy PatchKernel::getInterfacesBuildStrategy() const
{
	return m_interfacesBuildStrategy;
}

/*!
	Set the current interfaces build strategy.

	\param status is the interfaces build strategy that will be set
*/
void PatchKernel::setInterfacesBuildStrategy(InterfacesBuildStrategy status)
{
	if (status == INTERFACES_AUTOMATIC) {
		if (!isInterfaceAutoIndexingEnabled()) {
			throw std::runtime_error("Automatic build strategy requires auto-indexing.");
		}
	}

	m_interfacesBuildStrategy = status;
}

/*!
	Checks if the interfaces are dirty.

	\param global if set to true, the dirty status will be evaluated globally
	across all the partitions
	\result Returns true if the interfaces are dirty, false otherwise.
*/
bool PatchKernel::areInterfacesDirty(bool global) const
{
	if (getInterfacesBuildStrategy() == INTERFACES_NONE) {
		return false;
	}

	bool areDirty = !m_alteredInterfaces.empty();
	if (!areDirty) {
		for (const auto &entry : m_alteredCells) {
			AlterationFlags cellAlterationFlags = entry.second;
			if (testAlterationFlags(cellAlterationFlags, FLAG_INTERFACES_DIRTY)) {
				areDirty = true;
				break;
			}
		}
	}

#if BITPIT_ENABLE_MPI==1
	if (global && isPartitioned()) {
		const auto &communicator = getCommunicator();
		MPI_Allreduce(MPI_IN_PLACE, &areDirty, 1, MPI_C_BOOL, MPI_LOR, communicator);
	}
#else
	BITPIT_UNUSED(global);
#endif

	return areDirty;
}

/*!
	Build interfaces among the cells.

	If interfaces are already built, all interfaces will be deleted and
	they will be re-generated from scratch.
*/
void PatchKernel::buildInterfaces()
{
    initializeInterfaces(INTERFACES_AUTOMATIC);
}

/*!
	Initialize the interfaces using the specified build strategy.

	If the current strategy doesn't match the requested strategy, all
	interfaces will be deleted and they will be re-generated from scratch.

	Adjacencies are a mandatory requirement for building interfaces, if the
	adjacencies are not yet initialized an exception is thrown.

	\param strategy is the build strategy that will be used
*/
void PatchKernel::initializeInterfaces(InterfacesBuildStrategy strategy)
{
	// Interfaces need adjacencies
	if (getAdjacenciesBuildStrategy() == ADJACENCIES_NONE) {
		throw std::runtime_error ("Adjacencies are mandatory for building the interfaces.");
	}

	// Get current build stategy
	InterfacesBuildStrategy currentStrategy = getInterfacesBuildStrategy();

	// Early return if we don't need interfaces
	if (strategy == INTERFACES_NONE) {
		if (currentStrategy != INTERFACES_NONE) {
			destroyInterfaces();
		}

		return;
	}

	// Update the build strategy
	if (currentStrategy != strategy) {
		setInterfacesBuildStrategy(strategy);
	}

	// Reset interfaces
	resetInterfaces();

	// Update the interfaces
	updateInterfaces();
}

/*!
	Update the interfaces of the patch.

	\param forcedUpdated if set to true, bounding box information will be
	updated also if they are not marked as dirty
*/
void PatchKernel::updateInterfaces(bool forcedUpdated)
{
	// Early return if interfaces are not built
	InterfacesBuildStrategy currentStrategy = getInterfacesBuildStrategy();
	if (currentStrategy == INTERFACES_NONE) {
		return;
	}

	// Check if the interfaces are dirty
	bool interfacesDirty = areInterfacesDirty();
	if (!interfacesDirty && !forcedUpdated) {
		return;
	}

	// Interfaces need up-to-date adjacencies
	assert(getAdjacenciesBuildStrategy() != ADJACENCIES_NONE);
	updateAdjacencies();

	// Update interfaces
	if (interfacesDirty) {
		// Enable advanced editing
		bool originalExpertStatus = isExpert();
		setExpert(true);

		// Prune stale interfaces
		pruneStaleInterfaces();

		// Update interfaces
		_updateInterfaces();

		// Interfaces are now updated
		unsetCellAlterationFlags(FLAG_INTERFACES_DIRTY);
		m_alteredInterfaces.clear();

		// Set original advanced editing status
		setExpert(originalExpertStatus);
	} else {
		initializeInterfaces(currentStrategy);
	}
}

/*!
	Destroy the interfaces.

	After deleting the interfaces, this function changes the build strategy
	to "None".
*/
void PatchKernel::destroyInterfaces()
{
	// Early return if no interfaces have been built
	if (getInterfacesBuildStrategy() == INTERFACES_NONE) {
		return;
	}

	// Destroy the interfaces
	_resetInterfaces(true);

	// Clear list of cells with dirty adjacencies
	unsetCellAlterationFlags(FLAG_INTERFACES_DIRTY);

	// Clear list of altered interfaces
	m_alteredInterfaces.clear();

	// Set interface build strategy
	setInterfacesBuildStrategy(INTERFACES_NONE);
}

/*!
	Prune stale interfaces.

	The list of cells to process and the list of stale interfaces are filled
	during cell deletion.
*/
void PatchKernel::pruneStaleInterfaces()
{
	// Early return if no interfaces have been built
	if (getInterfacesBuildStrategy() == INTERFACES_NONE) {
		return;
	}

	// Remove dangling interfaces from cells
	for (const auto &entry : m_alteredCells) {
		AlterationFlags cellAlterationFlags = entry.second;
		if (!testAlterationFlags(cellAlterationFlags, FLAG_INTERFACES_DIRTY)) {
			continue;
		}

		long cellId = entry.first;
		Cell &cell = m_cells.at(cellId);
		if (cell.getInterfaceCount() == 0) {
			continue;
		}

		int nCellFaces = cell.getFaceCount();
		for (int face = nCellFaces - 1; face >= 0; --face) {
			long *faceInterfaces = cell.getInterfaces(face);
			int nFaceInterfaces = cell.getInterfaceCount(face);
			for (int i = nFaceInterfaces - 1; i >= 0; --i) {
				long interfaceId = faceInterfaces[i];
				if (!testInterfaceAlterationFlags(interfaceId, FLAG_DANGLING)) {
					continue;
				}

				// Delete the interface from the cell
				cell.deleteInterface(face, i);
			}
		}
	}

	// Delete dangling interfaces
	std::vector<long> danglingInterfaces;
	danglingInterfaces.reserve(m_alteredInterfaces.size());
	for (const auto &entry : m_alteredInterfaces) {
		AlterationFlags interfaceAlterationFlags = entry.second;
		if (!testAlterationFlags(interfaceAlterationFlags, FLAG_DANGLING)) {
			continue;
		}

		long interfaceId = entry.first;
		danglingInterfaces.push_back(interfaceId);
	}
	deleteInterfaces(danglingInterfaces);
}

/*!
	Internal function to update the interfaces of the patch.

	The function will process the cells whose interfaces have been marked as
	dirty.
*/
void PatchKernel::_updateInterfaces()
{
	//
	// Update interfaces
	//
	// Adjacencies and interfaces of a face are paired: the i-th face adjacency
	// corresponds to the i-th face interface. Moreover if we loop through the
	// adjacencies of a face, the adjacencies that have an interface are always
	// listed first. This meas that, to update the interfaces, we can count the
	// interfaces already associated to a face and loop only on the adjacencies
	// which have an index past the one of the last interface.
	//
	// On border faces of internal cells we need to build an interface, also
	// if there are no adjacencies.
	for (const auto &entry : m_alteredCells) {
		AlterationFlags cellAlterationFlags = entry.second;
		if (!testAlterationFlags(cellAlterationFlags, FLAG_INTERFACES_DIRTY)) {
			continue;
		}

		long cellId = entry.first;
		Cell &cell = m_cells.at(cellId);
		const int nCellFaces = cell.getFaceCount();
		for (int face = 0; face < nCellFaces; face++) {
			int nFaceInterfaces= cell.getInterfaceCount(face);

			bool isFaceBorder = cell.isFaceBorder(face);
			if (!isFaceBorder) {
				// Find the range of adjacencies that need an interface
				int updateEnd   = cell.getAdjacencyCount(face);
				int updateBegin = nFaceInterfaces;
				if (updateBegin == updateEnd) {
					continue;
				}

				// Build an interface for every adjacency
				const long *faceAdjacencies = cell.getAdjacencies(face);
				for (int k = updateBegin; k < updateEnd; ++k) {
					long neighId = faceAdjacencies[k];
					Cell *neigh  = &m_cells[neighId];

					int neighFace = findAdjoinNeighFace(cell, face, *neigh);

					buildCellInterface(&cell, face, neigh, neighFace);
				}
			} else if (nFaceInterfaces == 0) {
				// Internal borderes need an interface
				buildCellInterface(&cell, face, nullptr, -1);
			}
		}
	}
}

/*!
	Given two cells, build the interface between them.

	After creating the interface, the data structures of the cells are update
	to take into account the newly created interface.

	\param cell_1 is the first cell
	\param face_1 is the face of the first cell
	\param cell_2 is the second cell
	\param face_2 is the face of the second cell
	\param interfaceId is the id of the interface that will be built. If a
	negative id value is specified, a new interface will be created, otherwise
	the existing interface will be overwritten with the new data.
 */
PatchKernel::InterfaceIterator PatchKernel::buildCellInterface(Cell *cell_1, int face_1, Cell *cell_2, int face_2, long interfaceId)
{
	// Validate the input
	assert(cell_1);
	assert(face_1 >= 0);

	if (cell_2) {
		assert(face_2 >= 0);
	} else {
        assert(face_2 < 0);
	}

	// Get the id of the first cell
	long id_1 = cell_1->getId();

	// Get the id of the second cell
	long id_2 = Cell::NULL_ID;
	if (cell_2) {
		id_2 = cell_2->getId();
	}

	// Owner and neighbour of the interface
	//
	// The interface is owned by the cell that has only one adjacency, i.e.,
	// by the cell that owns the smallest of the two faces. If the faces
	// of both cells have the same size, the interface is owned by the cell
	// with the "lower fuzzy positioning". It is not necessary to have a
	// precise comparison, it's only necessary to define a repeatable order
	// between the two cells. It is therefore possible to use the "fuzzy"
	// cell comparison.
	bool cellOwnsInterface = true;
	if (cell_2) {
		if (cell_1->getAdjacencyCount(face_1) > 1) {
			cellOwnsInterface = false;
		} else if (cell_2->getAdjacencyCount(face_2) == 1) {
			assert(cell_1->getAdjacencyCount(face_1) == 1);
			cellOwnsInterface = CellFuzzyPositionLess(*this)(id_1, id_2);
		}
	}

	Cell *intrOwner;
	Cell *intrNeigh;
	long intrOwnerId;
	long intrNeighId;
	int intrOwnerFace;
	int intrNeighFace;
	if (cellOwnsInterface) {
		intrOwnerId   = id_1;
		intrOwner     = cell_1;
		intrOwnerFace = face_1;

		if (cell_2) {
			intrNeighId   = id_2;
			intrNeigh     = cell_2;
			intrNeighFace = face_2;
		} else {
			intrNeighId   = Cell::NULL_ID;
			intrNeigh     = nullptr;
			intrNeighFace = -1;
		}
	} else {
		intrOwnerId   = id_2;
		intrOwner     = cell_2;
		intrOwnerFace = face_2;

		intrNeighId   = id_1;
		intrNeigh     = cell_1;
		intrNeighFace = face_1;
	}

	// Connectivity of the interface
	ConstProxyVector<long> faceConnect = intrOwner->getFaceConnect(intrOwnerFace);

	int nInterfaceVertices = faceConnect.size();
	std::unique_ptr<long[]> interfaceConnect = std::unique_ptr<long[]>(new long[nInterfaceVertices]);
	for (int k = 0; k < nInterfaceVertices; ++k) {
		interfaceConnect[k] = faceConnect[k];
	}

	// Create the interface
	Interface *interface;
	InterfaceIterator interfaceIterator;

	ElementType interfaceType = intrOwner->getFaceType(intrOwnerFace);
	if (interfaceId < 0) {
		interfaceIterator = addInterface(interfaceType, std::move(interfaceConnect), interfaceId);
		interface = &(*interfaceIterator);
		interfaceId = interface->getId();
	} else {
		interfaceIterator = restoreInterface(interfaceType, std::move(interfaceConnect), interfaceId);
		interface = &(*interfaceIterator);
	}

	// Set owner and neighbour
	interface->setOwner(intrOwnerId, intrOwnerFace);
	if (intrNeighId >= 0) {
		interface->setNeigh(intrNeighId, intrNeighFace);
	}

	// Update owner and neighbour cell data
	//
	// Adjacencies and interfaces are paired: the i-th adjacency correspondes
	// to the i-th interface. Moreover if we loop through the adjacencies of
	// a face, the adjacencies that have an interface are always listed first.
	// When the interfaces are fully built, each adjacency is associated to an
	// interface, however this will not be true during the generation of the
	// interfaces. If the adjacencies already associated to an interface are
	// listed first, it will be easy to detect which interfaces are still to
	// be built: the missing interfaces are associated to the adjacencies which
	// have an index past the last interface.
	//
	// The above only matters if the neighbour cell exists, if there is no
	// neighbour there will be only one interface on that face, so there are
	// no ordering issues.
	intrOwner->pushInterface(intrOwnerFace, interfaceId);
	if (intrNeigh) {
		intrNeigh->pushInterface(intrNeighFace, interfaceId);

		// Fix adjacency order on the owner cell
		int ownerInterfaceIndex   = intrOwner->getInterfaceCount(intrOwnerFace) - 1;
		long ownerPairedAdjacency = intrOwner->getAdjacency(intrOwnerFace, ownerInterfaceIndex);
		if (ownerPairedAdjacency != intrNeighId) {
			int ownerPairedAdjacencyIndex = intrOwner->findAdjacency(intrOwnerFace, intrNeighId);
			assert(ownerPairedAdjacencyIndex >= 0);
			intrOwner->setAdjacency(intrOwnerFace, ownerInterfaceIndex, intrNeighId);
			intrOwner->setAdjacency(intrOwnerFace, ownerPairedAdjacencyIndex, ownerPairedAdjacency);
		}

		// Fix adjacency order on the neighbour cell
		int neighInterfaceIndex   = intrNeigh->getInterfaceCount(intrNeighFace) - 1;
		long neighPairedAdjacency = intrNeigh->getAdjacency(intrNeighFace, neighInterfaceIndex);
		if (neighPairedAdjacency != intrOwnerId) {
			int neighPairedAdjacencyIndex = intrNeigh->findAdjacency(intrNeighFace, intrOwnerId);
			assert(neighPairedAdjacencyIndex >= 0);
			intrNeigh->setAdjacency(intrNeighFace, neighInterfaceIndex, intrOwnerId);
			intrNeigh->setAdjacency(intrNeighFace, neighPairedAdjacencyIndex, neighPairedAdjacency);
		}
	}

	return interfaceIterator;
}

/*!
	Finds the face of the supposed neighbour that adjoins the target face.

	\param cell is the cell
	\param cellFace is the target face of the cell
	\param neigh is the supposed neighbour of the cell
	\result The face of the neighbour which adjoins the target face. If the
	two cells are not neighbours, a negative number is returned.
 */
int PatchKernel::findAdjoinNeighFace(const Cell &cell, int cellFace, const Cell &neigh) const
{
	// Evaluate list of candidate faces
	//
	// The cells may be neighbours through multiple faces. Identify which face
	// matches the target one is quite expensive. Moreover, if the cells are
	// neighbours through a single face (which is the common case), the check
	// is not needed at all. Therefore, first we identify all the faces through
	// which the two cells are neighbours and then, if and only if there are
	// multiple candidates, we identify the face that matches the target one.
	long cellId = cell.getId();
	const int nNeighFaces = neigh.getFaceCount();

	int nCandidates = 0;
	BITPIT_CREATE_WORKSPACE(candidates, std::array<double BITPIT_COMMA 3>, nNeighFaces, ReferenceElementInfo::MAX_ELEM_FACES);
	for (int neighFace = 0; neighFace < nNeighFaces; neighFace++) {
		int nFaceAdjacencies = neigh.getAdjacencyCount(neighFace);
		const long *faceAdjacencies = neigh.getAdjacencies(neighFace);
		for (int k = 0; k < nFaceAdjacencies; ++k) {
			long geussId = faceAdjacencies[k];
			if (geussId == cellId) {
				(*candidates)[nCandidates] = neighFace;
				++nCandidates;
				break;
			}
		}
	}

	// Select the face of the neighbour which adjoin the given face
	if (nCandidates == 1) {
		return (*candidates)[0];
	} else {
		for (int i = 0; i < nCandidates; ++i) {
			int candidateFace = (*candidates)[i];
			if (isSameFace(cell, cellFace, neigh, candidateFace)) {
				return candidateFace;
			}
		}
	}

	return -1;
}

/*!
	Test the specified alteration flags for the given cell.

	\param id is the id of the cell
	\param flags are the flags that will be tested
	\result Return true if the flags are set, false otherwise.
*/
bool PatchKernel::testCellAlterationFlags(long id, AlterationFlags flags) const
{
	return testElementAlterationFlags(id, flags, m_alteredCells);
}

/*!
	Get the alteration flags of the specified cell.

	\param id is the id of the cell
	\result The alteration flags of the cell.
*/
PatchKernel::AlterationFlags PatchKernel::getCellAlterationFlags(long id) const
{
	return getElementAlterationFlags(id, m_alteredCells);
}

/*!
	Reset the alteration flags of the given cell.

	\param id is the id of the cell
	\param flags are the flags that will be set
*/
void PatchKernel::resetCellAlterationFlags(long id, AlterationFlags flags)
{
	resetElementAlterationFlags(id, flags, &m_alteredCells);
}

/*!
	Set the specified alteration flags for all the cells.

	\param flags are the flags that will be set
*/
void PatchKernel::setCellAlterationFlags(AlterationFlags flags)
{
	CellConstIterator endItr = cellConstEnd();
	for (CellConstIterator itr = cellConstBegin(); itr != endItr; ++itr) {
		setCellAlterationFlags(itr.getId(), flags);
	}
}

/*!
	Set the specified alteration flags for the given cell.

	\param id is the id of the cell
	\param flags are the flags that will be set
*/
void PatchKernel::setCellAlterationFlags(long id, AlterationFlags flags)
{
	setElementAlterationFlags(id, flags, &m_alteredCells);
}

/*!
	Unset the specified alteration flags for all the altered cells.

	\param flags are the flags that will be unset
*/
void PatchKernel::unsetCellAlterationFlags(AlterationFlags flags)
{
	unsetElementAlterationFlags(flags, &m_alteredCells);
}

/*!
	Unset the specified alteration flags for the given cell.

	\param id is the id of the cell
	\param flags are the flags that will be unset
*/
void PatchKernel::unsetCellAlterationFlags(long id, AlterationFlags flags)
{
	unsetElementAlterationFlags(id, flags, &m_alteredCells);
}

/*!
	Test the specified alteration flags for the given interface.

	\param id is the id of the interface
	\param flags are the flags that will be tested
	\result Return true if the flags are set, false otherwise.
*/
bool PatchKernel::testInterfaceAlterationFlags(long id, AlterationFlags flags) const
{
	return testElementAlterationFlags(id, flags, m_alteredInterfaces);
}

/*!
	Get the alteration flags of the specified interface.

	\param id is the id of the interface
	\result The alteration flags of the interface.
*/
PatchKernel::AlterationFlags PatchKernel::getInterfaceAlterationFlags(long id) const
{
	return getElementAlterationFlags(id, m_alteredInterfaces);
}

/*!
	Reset the alteration flags of the given interface.

	\param id is the id of the interface
	\param flags are the flags that will be set
*/
void PatchKernel::resetInterfaceAlterationFlags(long id, AlterationFlags flags)
{
	resetElementAlterationFlags(id, flags, &m_alteredInterfaces);
}

/*!
	Set the specified alteration flags for all the interfaces.

	\param flags are the flags that will be set
*/
void PatchKernel::setInterfaceAlterationFlags(AlterationFlags flags)
{
	InterfaceConstIterator endItr = interfaceConstEnd();
	for (InterfaceConstIterator itr = interfaceConstBegin(); itr != endItr; ++itr) {
		setInterfaceAlterationFlags(itr.getId(), flags);
	}
}

/*!
	Set the specified alteration flags for the given interface.

	\param id is the id of the interface
	\param flags are the flags that will be set
*/
void PatchKernel::setInterfaceAlterationFlags(long id, AlterationFlags flags)
{
	setElementAlterationFlags(id, flags, &m_alteredInterfaces);
}

/*!
	Unset the specified alteration flags for all the altered interfaces.

	\param flags are the flags that will be unset
*/
void PatchKernel::unsetInterfaceAlterationFlags(AlterationFlags flags)
{
	unsetElementAlterationFlags(flags, &m_alteredInterfaces);
}

/*!
	Unset the specified alteration flags for the given interface.

	\param id is the id of the interface
	\param flags are the flags that will be unset
*/
void PatchKernel::unsetInterfaceAlterationFlags(long id, AlterationFlags flags)
{
	unsetElementAlterationFlags(id, flags, &m_alteredInterfaces);
}

/*!
	Test the specified alteration flags for the given element.

	\param id is the id of the element
	\param flags are the flags that will be tested
	\param flagsStorage is the container of the elements' flags
	\result Return true if the flags are set, false otherwise.
*/
bool PatchKernel::testElementAlterationFlags(long id, AlterationFlags flags, const AlterationFlagsStorage &flagsStorage) const
{
	auto storedFlagsItr = flagsStorage.find(id);
	if (storedFlagsItr != flagsStorage.end()) {
		return testAlterationFlags(storedFlagsItr->second, flags);
	} else {
		return testAlterationFlags(FLAG_NONE, flags);
	}
}

/*!
	Test if the requested alteration flags are among the available flags.

	\param availableFlags are the available flags
	\param requestedFlags are the requested flags
	\result Return true if the flags are set, false otherwise.
*/
bool PatchKernel::testAlterationFlags(AlterationFlags availableFlags, AlterationFlags requestedFlags) const
{
	return ((availableFlags & requestedFlags) == requestedFlags);
}

/*!
	Get the alteration flags of the specified element.

	\param id is the id of the element
	\param flagsStorage is the container of the elements' flags
	\result The alteration flags of the element.
*/
PatchKernel::AlterationFlags PatchKernel::getElementAlterationFlags(long id, const AlterationFlagsStorage &flagsStorage) const
{
	auto storedFlagsItr = flagsStorage.find(id);
	if (storedFlagsItr != flagsStorage.end()) {
		return storedFlagsItr->second;
	} else {
		return FLAG_NONE;
	}
}

/*!
	Reset the alteration flags of the specified element.

	\param id is the id of the element
	\param flags are the flags that will be set
	\param flagsStorage is the container of the elements' flags
*/
void PatchKernel::resetElementAlterationFlags(long id, AlterationFlags flags, AlterationFlagsStorage *flagsStorage) const
{
	if (flags == FLAG_NONE) {
		flagsStorage->erase(id);
	} else {
		(*flagsStorage)[id] = flags;
	}
}

/*!
	Set the specified alteration flags of the specified element.

	\param id is the id of the element
	\param flags are the flags that will be set
	\param flagsStorage is the container of the elements' flags
*/
void PatchKernel::setElementAlterationFlags(long id, AlterationFlags flags, AlterationFlagsStorage *flagsStorage) const
{
	if (flags == FLAG_NONE) {
		return;
	}

	auto storedFlagsItr = flagsStorage->find(id);
	if (storedFlagsItr != flagsStorage->end()) {
		storedFlagsItr->second |= flags;
	} else {
		flagsStorage->insert({id, flags});
	}
}

/*!
	Unset the specified alteration flags for all the altered elements.

	\param flags are the flags that will be unset
	\param flagsStorage is the container of the elements' flags
*/
void PatchKernel::unsetElementAlterationFlags(AlterationFlags flags, AlterationFlagsStorage *flagsStorage) const
{
	if (flags == FLAG_NONE) {
		return;
	}

	for (auto storedFlagsItr = flagsStorage->begin(); storedFlagsItr != flagsStorage->end();) {
		storedFlagsItr->second &= ~flags;
		if (storedFlagsItr->second == FLAG_NONE) {
			storedFlagsItr = flagsStorage->erase(storedFlagsItr);
		} else {
			++storedFlagsItr;
		}
	}
}

/*!
	Unset the specified alteration flags for the specified element.

	\param id is the id of the element
	\param flags are the flags that will be unset
	\param flagsStorage is the container of the elements' flags
*/
void PatchKernel::unsetElementAlterationFlags(long id, AlterationFlags flags, AlterationFlagsStorage *flagsStorage) const
{
	if (flags == FLAG_NONE) {
		return;
	}

	auto storedFlagsItr = flagsStorage->find(id);
	if (storedFlagsItr == flagsStorage->end()) {
		return;
	}

	storedFlagsItr->second &= ~flags;
	if (storedFlagsItr->second == FLAG_NONE) {
		flagsStorage->erase(storedFlagsItr);
	}
}

/*!
	Clears the bounding box.

	The box will be cleared also if it declared frozen.
*/
void PatchKernel::clearBoundingBox()
{
	for (int k = 0; k < 3; ++k) {
		m_boxMinPoint[k]   =   std::numeric_limits<double>::max();
		m_boxMinCounter[k] = 0;

		m_boxMaxPoint[k]   = - std::numeric_limits<double>::max();
		m_boxMaxCounter[k] = 0;
	}

	setBoundingBoxDirty(getCellCount() > 0);
}

/*!
	Sets the bounding box.

	The box will be set also if it declared frozen.

	\param minPoint the minimum point of the patch
	\param maxPoint the maximum point of the patch
*/
void PatchKernel::setBoundingBox(const std::array<double, 3> &minPoint, const std::array<double, 3> &maxPoint)
{
	m_boxMinPoint = minPoint;
	m_boxMaxPoint = maxPoint;

	setBoundingBoxDirty(false);
}

/*!
	Gets the previously stored patch bounding box.

	\param[out] minPoint on output stores the minimum point of the patch
	\param[out] maxPoint on output stores the maximum point of the patch
*/
void PatchKernel::getBoundingBox(std::array<double, 3> &minPoint, std::array<double, 3> &maxPoint) const
{
	getBoundingBox(false, minPoint, maxPoint);
}

/*!
	Gets the previously stored patch bounding box.

	\param global if set to true, the bounding box will be evaluated globally
	across all the partitions
	\param[out] minPoint on output stores the minimum point of the patch
	\param[out] maxPoint on output stores the maximum point of the patch
*/
void PatchKernel::getBoundingBox(bool global, std::array<double, 3> &minPoint, std::array<double, 3> &maxPoint) const
{
	minPoint = m_boxMinPoint;
	maxPoint = m_boxMaxPoint;

#if BITPIT_ENABLE_MPI==1
	if (global && isPartitioned()) {
		MPI_Comm communicator = getCommunicator();
		MPI_Allreduce(MPI_IN_PLACE, minPoint.data(), 3, MPI_DOUBLE, MPI_MIN, communicator);
		MPI_Allreduce(MPI_IN_PLACE, maxPoint.data(), 3, MPI_DOUBLE, MPI_MAX, communicator);
	}
#else
	BITPIT_UNUSED(global);
#endif
}

/*!
	Checks if the bounding box is frozen.

	\result Returns true if the bounding box is frozen, false otherwise.
*/
bool PatchKernel::isBoundingBoxFrozen() const
{
	return m_boxFrozen;
}

/*!
	Sets the bounding box as frozen.

	When the bounding box is frozen it won't be updated on insertion/deletion
	of vertices, neither when the function to update the bounding box is
	called. The only way to change a frozen bounding box is the usage of the
	functions that explicitly sets the bounding box.

	\param frozen controls if the bounding box will be set as frozen
*/
void PatchKernel::setBoundingBoxFrozen(bool frozen)
{
	m_boxFrozen = frozen;
}

/*!
	Checks if the bounding box is dirty.

	\param global if set to true, the dirty status will be evaluated globally
	across all the partitions
	\result Returns true if the bounding box is dirty, false otherwise.
*/
bool PatchKernel::isBoundingBoxDirty(bool global) const
{
	bool isDirty = m_boxDirty;
#if BITPIT_ENABLE_MPI==1
	if (global && isPartitioned()) {
		const auto &communicator = getCommunicator();
		MPI_Allreduce(const_cast<bool *>(&m_boxDirty), &isDirty, 1, MPI_C_BOOL, MPI_LOR, communicator);
	}
#else
	BITPIT_UNUSED(global);
#endif

	return isDirty;
}

/*!
	Sets if the bounding box is dirty.

	\param dirty controls if the bounding box will be set as dirty
*/
void PatchKernel::setBoundingBoxDirty(bool dirty)
{
	m_boxDirty = dirty;
}

/*!
	Updates the stored patch bounding box.

	\param forcedUpdated if set to true, bounding box information will be
	updated also if they are not marked as dirty
*/
void PatchKernel::updateBoundingBox(bool forcedUpdated)
{
	if (isBoundingBoxFrozen()) {
		return;
	}

	// Check if the bounding box is dirty
	if (!isBoundingBoxDirty() && !forcedUpdated) {
		return;
	}

	// Initialize bounding box
	clearBoundingBox();

	// Unset the dirty flag in order to be able to update the bounding box
	setBoundingBoxDirty(false);

	// Compute bounding box
	for (const auto &vertex : m_vertices) {
		addPointToBoundingBox(vertex.getCoords());
	}
}

/*!
	Update the bounding adding the specified point.

	The bounding box is not updated if it's set as frozen, or if it's in a
	dirty state.

	\param point is the a new point that will be added to the bounding box
*/
void PatchKernel::addPointToBoundingBox(const std::array<double, 3> &point)
{
	if (isBoundingBoxFrozen() || isBoundingBoxDirty()) {
		return;
	}

	for (size_t k = 0; k < point.size(); ++k) {
		double value = point[k];

		// Update maximum value
		if (utils::DoubleFloatingEqual()(value, m_boxMaxPoint[k], getTol())) {
			++m_boxMaxCounter[k];
		} else if (value > m_boxMaxPoint[k]) {
			m_boxMaxPoint[k]   = value;
			m_boxMaxCounter[k] = 1;
		}

		// Update minimum value
		if (utils::DoubleFloatingEqual()(value, m_boxMinPoint[k], getTol())) {
			++m_boxMinCounter[k];
		} else if (value < m_boxMinPoint[k]) {
			m_boxMinPoint[k]   = value;
			m_boxMinCounter[k] = 1;
		}
	}
}

/*!
	Update the bounding removing the specified point.

	The bounding box is not updated if it's set as frozen, or if it's in a
	dirty state.

	\param point is the point that will be removed from to the bounding box
*/
void PatchKernel::removePointFromBoundingBox(const std::array<double, 3> &point)
{
	if (isBoundingBoxFrozen() || isBoundingBoxDirty()) {
		return;
	}

	double tolerance = getTol();
	for (size_t k = 0; k < point.size(); ++k) {
		double value = point[k];

		// Check if maximum value is still valid
		if (utils::DoubleFloatingEqual()(value, m_boxMaxPoint[k], tolerance)) {
			--m_boxMaxCounter[k];
			if (m_boxMaxCounter[k] == 0) {
				setBoundingBoxDirty(true);
				return;
			}
		} else if (value > m_boxMaxPoint[k]) {
			assert(false && "Bounding box is in inconsistent state.");
			setBoundingBoxDirty(true);
			return;
		}

		// Update minimum value
		if (utils::DoubleFloatingEqual()(value, m_boxMinPoint[k], tolerance)) {
			--m_boxMinCounter[k];
			if (m_boxMinCounter[k] == 0) {
				setBoundingBoxDirty(true);
				return;
			}
		} else if (value < m_boxMinPoint[k]) {
			assert(false && "Bounding box is in inconsistent state.");
			setBoundingBoxDirty(true);
			return;
		}
	}
}

/*!
	Get the coordinates of the specified element

	\param element is the element
	\result The coordinates of the element.
*/
ConstProxyVector<std::array<double, 3>> PatchKernel::getElementVertexCoordinates(const Element &element) const
{
	// Get the vertices ids
	ConstProxyVector<long> elementVertexIds = element.getVertexIds();
	const int nElementVertices = elementVertexIds.size();

	// Build the proxy vector with the coordinates
	ConstProxyVector<std::array<double, 3>> vertexCoordinates(ConstProxyVector<std::array<double, 3>>::INTERNAL_STORAGE, nElementVertices);
	ConstProxyVector<std::array<double, 3>>::storage_pointer storage = vertexCoordinates.storedData();
	getVertexCoords(elementVertexIds.size(), elementVertexIds.data(), storage);

	return vertexCoordinates;
}

/*!
	Get vertex coordinates of the specified element

	\param element is the element
	\param[out] coordinates on output will contain the vertex coordinates
*/
void PatchKernel::getElementVertexCoordinates(const Element &element, std::unique_ptr<std::array<double, 3>[]> *coordinates) const
{
	ConstProxyVector<long> elementVertexIds = element.getVertexIds();
	getVertexCoords(elementVertexIds.size(), elementVertexIds.data(), coordinates);
}

/*!
	Get vertex coordinates of the specified element

	\param element is the element
	\param[out] coordinates on output will contain the vertex coordinates, it
	is up to the caller to ensure that the storage has enough space for all
	the vertex coordinates
*/
void PatchKernel::getElementVertexCoordinates(const Element &element, std::array<double, 3> *coordinates) const
{
	ConstProxyVector<long> elementVertexIds = element.getVertexIds();
	getVertexCoords(elementVertexIds.size(), elementVertexIds.data(), coordinates);
}

/*!
    Group vertices on regular bins.

    \param[in] nBins is the number of bins (on each space direction)
    \result Returns the vertices grouped into bins.
*/
std::unordered_map<long, std::vector<long>> PatchKernel::binGroupVertices(int nBins)
{
	return PatchKernel::binGroupVertices(m_vertices, nBins);
}

/*!
    Group specified vertices on regular bins.

    \param[in] vertices are the vertices to be sorted
    \param[in] nBins is the number of bins (on each space direction)
    \result Returns the vertices grouped into bins.
*/
std::unordered_map<long, std::vector<long>> PatchKernel::binGroupVertices(const PiercedVector<Vertex> &vertices, int nBins)
{
    // Update bounding box
    updateBoundingBox();

    // Bin's spacing
    double dx = std::max(1.0e-12, m_boxMaxPoint[0] - m_boxMinPoint[0]) / ((double) nBins);
    double dy = std::max(1.0e-12, m_boxMaxPoint[1] - m_boxMinPoint[1]) / ((double) nBins);
    double dz = std::max(1.0e-12, m_boxMaxPoint[2] - m_boxMinPoint[2]) / ((double) nBins);

    // Identify bins of vertices
    std::unordered_map<long, std::vector<long>> bins;
    for (const Vertex &vertex : vertices) {
        const std::array<double, 3> &coordinates = vertex.getCoords();

        int i = std::min(nBins - 1L, (long) ((coordinates[0] - m_boxMinPoint[0]) / dx));
        int j = std::min(nBins - 1L, (long) ((coordinates[1] - m_boxMinPoint[1]) / dy));
        int k = std::min(nBins - 1L, (long) ((coordinates[2] - m_boxMinPoint[2]) / dz));

        long binId = nBins * nBins * k + nBins * j + i;
        bins[binId].emplace_back(vertex.getId());
    }

    return bins;
}

/*!
	Translates the patch.

	\param[in] translation is the translation vector
*/
void PatchKernel::translate(const std::array<double, 3> &translation)
{
	// Translate the patch
	for (auto &vertex : m_vertices) {
		vertex.translate(translation);
	}

	// Update the bounding box
	if (!isBoundingBoxFrozen() || isBoundingBoxDirty()) {
		m_boxMinPoint += translation;
		m_boxMaxPoint += translation;
	}
}

/*!
	Translates the patch.

	\param[in] sx translation along x direction
	\param[in] sy translation along y direction
	\param[in] sz translation along z direction
*/
void PatchKernel::translate(double sx, double sy, double sz)
{
	translate({{sx, sy, sz}});
}

/*!
	Scales the patch.

	The patch is scaled about the lower-left point of the bounding box.

	\param[in] scaling is the scaling factor vector
*/
void PatchKernel::scale(const std::array<double, 3> &scaling)
{
	scale(scaling, m_boxMinPoint);
}

/*!
	Scales the patch.

	\param[in] scaling is the scaling factor vector
	\param[in] center is the center of the scaling
*/
void PatchKernel::scale(const std::array<double, 3> &scaling, const std::array<double, 3> &center)
{
	// Scale the patch
	for (auto &vertex : m_vertices) {
		vertex.scale(scaling, center);
	}

	// Update the bounding box
	if (!isBoundingBoxFrozen() || isBoundingBoxDirty()) {
		for (int k = 0; k < 3; ++k) {
			m_boxMinPoint[k] = center[k] + scaling[k] * (m_boxMinPoint[k] - center[k]);
			m_boxMaxPoint[k] = center[k] + scaling[k] * (m_boxMaxPoint[k] - center[k]);
		}
	}
}

/*!
	Scales the patch.

	The patch is scaled about the lower-left point of the bounding box.

	\param[in] scaling is the scaling factor
*/
void PatchKernel::scale(double scaling)
{
	scale({{scaling, scaling, scaling}}, m_boxMinPoint);
}

/*!
	Scales the patch.

	\param[in] scaling is the scaling factor
	\param[in] center is the center of the scaling
*/
void PatchKernel::scale(double scaling, const std::array<double, 3> &center)
{
	scale({{scaling, scaling, scaling}}, center);
}

/*!
	Scales the patch.

	\param[in] sx scaling factor along x direction
	\param[in] sy scaling factor along y direction
	\param[in] sz scaling factor along z direction
*/
void PatchKernel::scale(double sx, double sy, double sz)
{
	scale({{sx, sy, sz}}, m_boxMinPoint);
}

/*!
	Scales the patch.

	The patch is scaled about the lower-left point of the bounding box.

	\param[in] sx scaling factor along x direction
	\param[in] sy scaling factor along y direction
	\param[in] sz scaling factor along z direction
	\param[in] center is the center of the scaling
*/
void PatchKernel::scale(double sx, double sy, double sz, const std::array<double, 3> &center)
{
	scale({{sx, sy, sz}}, center);
}

/*!
	Sets the tolerance for the geometrical checks.

	\param tolerance is the tolerance that will be used for the geometrical
	checks
*/
void PatchKernel::setTol(double tolerance)
{
	_setTol(tolerance);

	m_toleranceCustom = true;
}

/*!
	Internal function to set the tolerance for the geometrical checks.

	\param tolerance is the tolerance that will be used for the geometrical
	checks
*/
void PatchKernel::_setTol(double tolerance)
{
	m_tolerance = tolerance;
}

/*!
	Gets the tolerance for geometrical checks.

	\result The tolerance for geometrical checks.
*/
double PatchKernel::getTol() const
{
	return m_tolerance;
}

/*!
	Resets the tolerance for geometrical checks.
*/
void PatchKernel::resetTol()
{
	_resetTol();

	m_toleranceCustom = false;
}

/*!
	Internal function to reset the tolerance for the geometrical checks.

	If a derived patch re-implements this function, it's up to the derived
	patch to initialize the tolerance of the newly created patches. Since the
	tolerance is initialized in the constructor, PatchKernel can only reset
	the tolerance using its base method. Derived classes need to explicitly
	initialize the tolerance calling the method they have re-implemented.
*/
void PatchKernel::_resetTol()
{
	const double DEFAULT_TOLERANCE = 1e-14;

	m_tolerance = DEFAULT_TOLERANCE;
}

/*!
	Checks if the tolerance for the geometrical checks has been customized
	by the user.

	\result True if the tolerance was customized by the user, false otherwise.
*/
bool PatchKernel::isTolCustomized() const
{
	return m_toleranceCustom;
}

/*!
	Extracts the external envelope and appends it to the given patch.

	The external envelope is composed by all the free faces of the patch.

	\param[in,out] envelope is the patch to which the external envelope
	will be appended
*/
void PatchKernel::extractEnvelope(PatchKernel &envelope) const
{

	// ====================================================================== //
	// RESIZE DATA STRUCTURES                                                 //
	// ====================================================================== //
	envelope.reserveVertices(envelope.getVertexCount() + countBorderVertices());
	envelope.reserveCells(envelope.getCellCount() + countBorderFaces());

	// ====================================================================== //
	// LOOP OVER CELLS                                                        //
	// ====================================================================== //
	std::unordered_map<long, long> vertexMap;
	for (const Cell &cell : m_cells) {
		int nCellFaces = cell.getFaceCount();
		for (int i = 0; i < nCellFaces; ++i) {
			if (!cell.isFaceBorder(i)) {
				continue;
			}

			// Add face vertices to the envelope and get face
			// connectivity in the envelope
			ConstProxyVector<long> faceConnect = cell.getFaceConnect(i);
			int nFaceVertices = faceConnect.size();

			std::unique_ptr<long[]> faceEnvelopeConnect = std::unique_ptr<long[]>(new long[nFaceVertices]);
			for (int j = 0; j < nFaceVertices; ++j) {
				long vertexId = faceConnect[j];

				// If the vertex is not yet in the envelope
				// add it.
				if (vertexMap.count(vertexId) == 0) {
					const Vertex &vertex = getVertex(vertexId);
					VertexIterator envelopeVertex = envelope.addVertex(vertex);
					vertexMap[vertexId] = envelopeVertex->getId();
				}

				// Update face ace connectivity in the envelope
				faceEnvelopeConnect[j] = vertexMap.at(vertexId);
			}

			// Add face to envelope
			ElementType faceType = cell.getFaceType(i);
			envelope.addCell(faceType, std::move(faceEnvelopeConnect));
		}
	}
}

/*!
	Display patch statistics.

	\param[in,out] out output stream
	\param[in] padding (default = 0) number of leading spaces for
	formatted output
*/
void PatchKernel::displayTopologyStats(std::ostream &out, unsigned int padding) const
{
	std::string indent = std::string(padding, ' ');

	// ====================================================================== //
	// VERTEX STATS                                                           //
	// ====================================================================== //
	out << indent<< "Vertices --------------------------------"     << std::endl;
	out << indent<< "  # vertices        " << getVertexCount()      << std::endl;
	out << indent<< "  # orphan vertices " << countOrphanVertices() << std::endl;
	out << indent<< "  # border vertices " << countBorderVertices()   << std::endl;
        //out << indent<< "  # free vertices   " << countDoubleVertices()   << std::endl;

	// ====================================================================== //
	// FACE STATS                                                             //
	// ====================================================================== //
	out << indent<< "Faces -----------------------------------"     << std::endl;
	out << indent<< "  # faces           " << countFaces()          << std::endl;
	out << indent<< "  # border faces    " << countBorderFaces()    << std::endl;

	// ====================================================================== //
	// CELLS STATS                                                            //
	// ====================================================================== //
	out << indent<< "Cells -----------------------------------"     << std::endl;
	out << indent<< "  # cells           " << getCellCount()        << std::endl;
	out << indent<< "  # orphan cells    " << countOrphanCells()    << std::endl;
	out << indent<< "  # border cells    " << countBorderCells()    << std::endl;
        //out << indent<< "  # free vertices   " << countDoubleCells()   << std::endl;
}

/*!
	Display all the vertices currently stored within the patch.

	\param[in,out] out output stream
	\param[in] padding (default = 0) number of leading spaces for
	formatted output
*/
void PatchKernel::displayVertices(std::ostream &out, unsigned int padding) const
{
	std::string indent = std::string(padding, ' ');
	for (const Vertex &vertex : m_vertices) {
		out << indent << "vertex: " << std::endl;
		vertex.display(out, padding + 2);
	}
}

/*!
	Display all the cells currently stored within the patch.

	\param[in,out] out output stream
	\param[in] padding (default = 0) number of leading spaces for
	formatted output
*/
void PatchKernel::displayCells(std::ostream &out, unsigned int padding) const
{
	std::string indent = std::string(padding, ' ');
	for (const Cell &cell : m_cells) {
		out << indent << "cell: " << std::endl;
		cell.display(out, padding + 2);
	}
}

/*!
	Display all the interfaces currently stored within the patch.

	\param[in,out] out output stream
	\param[in] padding (default = 0) number of leading spaces for
	formatted output
*/
void PatchKernel::displayInterfaces(std::ostream &out, unsigned int padding) const
{
	std::string indent = std::string(padding, ' ');
	for (const Interface &interface : m_interfaces) {
		out << indent << "interface: " << std::endl;
		interface.display(out, padding + 2);
	}
}

/*!
	Get the VTK object.

	\result The VTK object.
*/
VTKUnstructuredGrid & PatchKernel::getVTK()
{
	return m_vtk;
}

/*!
	Get the VTK write target.

	\result The VTK write target.
*/
PatchKernel::WriteTarget PatchKernel::getVTKWriteTarget() const
{
	return m_vtkWriteTarget;
}

/*!
	Set the VTK write target.

	\param writeTarget is the VTK write target.
*/
void PatchKernel::setVTKWriteTarget(WriteTarget writeTarget)
{
	m_vtkWriteTarget = writeTarget;
}

/*!
	Get the VTK cell write range.

	\result The VTK cell write range.
*/
const PatchKernel::CellConstRange PatchKernel::getVTKCellWriteRange() const
{
	if (m_vtkWriteTarget == WRITE_TARGET_CELLS_ALL) {
		return CellConstRange(cellConstBegin(), cellConstEnd());
#if BITPIT_ENABLE_MPI==1
	} else if (m_vtkWriteTarget == WRITE_TARGET_CELLS_INTERNAL) {
		return CellConstRange(internalCellConstBegin(), internalCellConstEnd());
#endif
	} else {
		return CellConstRange(cellConstEnd(), cellConstEnd());
	}
}

/*!
	Replace the VTK streamer.

	\param original is the original VTK streamer
	\param updated is the updated VTK streamer
*/
void PatchKernel::replaceVTKStreamer(const VTKBaseStreamer *original, VTKBaseStreamer *updated)
{
	// Update the VTK streamer
	//
	// The pointer to VTK streamers are copied, if there are pointer to the
	// original object they have to be replace with a pointer to this object.
	// Geometry fields
	std::vector<std::string> streamedGeomFields;
	streamedGeomFields.reserve(m_vtk.getGeomDataCount());
	for (auto itr = m_vtk.getGeomDataBegin(); itr != m_vtk.getGeomDataEnd(); ++itr) {
		const VTKField &field = *itr;
		if (&field.getStreamer() != original) {
			continue;
		}

		streamedGeomFields.push_back(field.getName());
	}

	for (const std::string &name : streamedGeomFields) {
		const VTKField &field = *(m_vtk.findGeomData(name));
		VTKField updatedField(field);
		updatedField.setStreamer(*updated);

		m_vtk.setGeomData(std::move(updatedField));
	}

	std::vector<std::string> streamedDataFields;
	streamedDataFields.reserve(m_vtk.getDataCount());
	for (auto itr = m_vtk.getDataBegin(); itr != m_vtk.getDataEnd(); ++itr) {
		const VTKField &field = *itr;
		if (&field.getStreamer() != original) {
			continue;
		}

		streamedDataFields.push_back(field.getName());
	}

	for (const std::string &name : streamedDataFields) {
		const VTKField &field = *(m_vtk.findData(name));
		VTKField updatedField(field);
		updatedField.setStreamer(*updated);

		m_vtk.removeData(field.getName());
		m_vtk.addData(std::move(updatedField));
	}
}

/*!
 *  Interface for writing data to stream.
 *
 *  @param[in] stream is the stream to write to
 *  @param[in] name is the name of the data to be written. Either user
 *  data or patch data
 *  @param[in] format is the format that will be used for writing data. Only
 *  the "appended" format is supported. The "appended" format requires an
 *  unformatted binary stream
 */
void PatchKernel::flushData(std::fstream &stream, const std::string &name, VTKFormat format)
{
	assert(format == VTKFormat::APPENDED);
	BITPIT_UNUSED(format);

	if (name == "Points") {
		VertexConstIterator endItr = vertexConstEnd();
		for (VertexConstIterator itr = vertexConstBegin(); itr != endItr; ++itr) {
			std::size_t vertexRawId = itr.getRawIndex();
			long vertexVTKId = m_vtkVertexMap.rawAt(vertexRawId);
			if (vertexVTKId != Vertex::NULL_ID) {
				const Vertex &vertex = m_vertices.rawAt(vertexRawId);
				genericIO::flushBINARY(stream, vertex.getCoords());
			}
		}
	} else if (name == "offsets") {
		long offset = 0;
		for (const Cell &cell : getVTKCellWriteRange()) {
			offset += cell.getVertexCount();
			genericIO::flushBINARY(stream, offset);
		}
	} else if (name == "types") {
		for (const Cell &cell : getVTKCellWriteRange()) {
			VTKElementType VTKType;
			switch (cell.getType())  {

			case ElementType::VERTEX:
				VTKType = VTKElementType::VERTEX;
				break;

			case ElementType::LINE:
				VTKType = VTKElementType::LINE;
				break;

			case ElementType::TRIANGLE:
				VTKType = VTKElementType::TRIANGLE;
				break;

			case ElementType::PIXEL:
				VTKType = VTKElementType::PIXEL;
				break;

			case ElementType::QUAD:
				VTKType = VTKElementType::QUAD;
				break;

			case ElementType::POLYGON:
				VTKType = VTKElementType::POLYGON;
				break;

			case ElementType::TETRA:
				VTKType = VTKElementType::TETRA;
				break;

			case ElementType::VOXEL:
				VTKType = VTKElementType::VOXEL;
				break;

			case ElementType::HEXAHEDRON:
				VTKType = VTKElementType::HEXAHEDRON;
				break;

			case ElementType::WEDGE:
				VTKType = VTKElementType::WEDGE;
				break;

			case ElementType::PYRAMID:
				VTKType = VTKElementType::PYRAMID;
				break;

			case ElementType::POLYHEDRON:
				VTKType = VTKElementType::POLYHEDRON;
				break;

			default:
				VTKType = VTKElementType::UNDEFINED;
				break;

			}

			genericIO::flushBINARY(stream, (int) VTKType);
		}
	} else if (name == "connectivity") {
		for (const Cell &cell : getVTKCellWriteRange()) {
			ConstProxyVector<long> cellVertexIds = cell.getVertexIds();
			const int nCellVertices = cellVertexIds.size();
			for (int k = 0; k < nCellVertices; ++k) {
				long vertexId = cellVertexIds[k];
				long vtkVertexId = m_vtkVertexMap.at(vertexId);
				genericIO::flushBINARY(stream, vtkVertexId);
			}
		}
	} else if (name == "faces") {
		for (const Cell &cell : getVTKCellWriteRange()) {
			if (cell.getDimension() <= 2 || cell.hasInfo()) {
				genericIO::flushBINARY(stream, (long) 0);
			} else {
				std::vector<long> faceStream = cell.getFaceStream();
				Cell::renumberFaceStream(m_vtkVertexMap, &faceStream);
				int faceStreamSize = faceStream.size();
				for (int k = 0; k < faceStreamSize; ++k) {
					genericIO::flushBINARY(stream, faceStream[k]);
				}
			}
		}
	} else if (name == "faceoffsets") {
		long offset = 0;
		for (const Cell &cell : getVTKCellWriteRange()) {
			if (cell.getDimension() <= 2 || cell.hasInfo()) {
				offset += 1;
			} else {
				offset += cell.getFaceStreamSize();
			}

			genericIO::flushBINARY(stream, offset);
		}
	} else if (name == "cellIndex") {
		for (const Cell &cell : getVTKCellWriteRange()) {
			genericIO::flushBINARY(stream, cell.getId());
		}
	} else if (name == "PID") {
		for (const Cell &cell : getVTKCellWriteRange()) {
			genericIO::flushBINARY(stream, cell.getPID());
		}
	} else if (name == "vertexIndex") {
		VertexConstIterator endItr = vertexConstEnd();
		for (VertexConstIterator itr = vertexConstBegin(); itr != endItr; ++itr) {
			std::size_t vertexRawId = itr.getRawIndex();
			long vertexVTKId = m_vtkVertexMap.rawAt(vertexRawId);
			if (vertexVTKId != Vertex::NULL_ID) {
				long vertexId = itr.getId();
				genericIO::flushBINARY(stream, vertexId);
			}
		}
#if BITPIT_ENABLE_MPI==1
	} else if (name == "cellGlobalIndex") {
		PatchNumberingInfo numberingInfo(this);
		for (const Cell &cell : getVTKCellWriteRange()) {
			genericIO::flushBINARY(stream, numberingInfo.getCellGlobalId(cell.getId()));
		}
	} else if (name == "cellRank") {
		for (const Cell &cell : getVTKCellWriteRange()) {
			genericIO::flushBINARY(stream, getCellRank(cell.getId()));
		}
	} else if (name == "vertexRank") {
		VertexConstIterator endItr = vertexConstEnd();
		for (VertexConstIterator itr = vertexConstBegin(); itr != endItr; ++itr) {
			std::size_t vertexRawId = itr.getRawIndex();
			long vertexVTKId = m_vtkVertexMap.rawAt(vertexRawId);
			if (vertexVTKId != Vertex::NULL_ID) {
				genericIO::flushBINARY(stream, getVertexRank(itr.getId()));
			}
		}
#endif
	}
}

/*!
 *  Renumbers vertices consecutively, starting from a given offset.
 *
 *  \param[in] offset is the starting id
 */
std::unordered_map<long,long> PatchKernel::consecutiveRenumberVertices(long offset)
{
	// Renumber vertices
	std::unordered_map<long, long > map = consecutiveItemRenumbering(m_vertices, offset);
	
	// Renumber cell connectivity
	for(Cell &cell : m_cells) {
		cell.renumberVertices(map);
	}

	// Renumber interface connectivity
	for(Interface &interface : getInterfaces()) {
		interface.renumberVertices(map);
	}

	// Reset index generator
	if (isVertexAutoIndexingEnabled()) {
		createVertexIndexGenerator(true);
	}
<<<<<<< HEAD

	return map;
=======
>>>>>>> cc2e7435
}	

/*!
 *  Renumbers cells consecutively, starting from a given offset.
 *
 *  \param[in] offset is the starting id
 */
std::unordered_map<long,long> PatchKernel::consecutiveRenumberCells(long offset)
{
	// Renumber cells
	std::unordered_map<long, long > map = consecutiveItemRenumbering(m_cells, offset);
	
	// Renumber cell adjacencies
	for (auto &cell: m_cells) {
		long *adjacencies = cell.getAdjacencies();
		int nCellAdjacencies = cell.getAdjacencyCount();
		for (int i = 0; i < nCellAdjacencies; ++i) {
			long &neighId = adjacencies[i];
			neighId = map[neighId];
		}
	}
	
	// Renumber interface owner and neighbour
	for (Interface &interface: m_interfaces) {
		long ownerId = interface.getOwner();
		int ownerFace = interface.getOwnerFace();
		interface.setOwner(map.at(ownerId), ownerFace);

		long neighId = interface.getNeigh();
		if (neighId >= 0) {
			int neighFace = interface.getNeighFace();
			interface.setNeigh(map.at(neighId), neighFace);
		}
	}

	// Renumber last internal and first ghost markers
	if (m_lastInternalCellId >= 0) {
		m_lastInternalCellId = map.at(m_lastInternalCellId);
	}

#if BITPIT_ENABLE_MPI==1
	if (m_firstGhostCellId >= 0) {
		m_firstGhostCellId = map.at(m_firstGhostCellId);
	}
#endif

	// Reset index generator
	if (isCellAutoIndexingEnabled()) {
		createCellIndexGenerator(true);
	}

#if BITPIT_ENABLE_MPI==1
	// Update partitioning information
	if (isPartitioned()) {
		updatePartitioningInfo(true);
	}
#endif

    return map;
}

/*!
 *  Renumbers interfaces consecutively, starting from a given offset.
 *
 *  \param[in] offset is the starting id
 */
std::unordered_map<long,long> PatchKernel::consecutiveRenumberInterfaces(long offset)
{
	// Renumber interfaces
	std::unordered_map<long, long > map = consecutiveItemRenumbering(m_interfaces, offset);
	
	// Renumber cell interfaces
	for (Cell &cell: m_cells) {
		long *interfaces = cell.getInterfaces();
		int nCellInterfaces = cell.getInterfaceCount();
		for (int i = 0; i < nCellInterfaces; ++i) {
			long &interfaceId = interfaces[i];
			interfaceId = map.at(interfaceId);
		}
	}

	// Reset index generator
	if (isInterfaceAutoIndexingEnabled()) {
		createInterfaceIndexGenerator(true);
	}
<<<<<<< HEAD

	return map;
=======
>>>>>>> cc2e7435
}

/*!
 *  Renumbering vertices, cells and interfaces consecutively, starting from
 *  given offsets.
 *
 *  \param[in] vertexOffset is the starting id of the vertices
 *  \param[in] cellOffset is the starting id of the cells
 *  \param[in] interfaceOffset is the starting id of the interfaces
 */
void PatchKernel::consecutiveRenumber(long vertexOffset, long cellOffset, long interfaceOffset)
{
	consecutiveRenumberVertices(vertexOffset);
	consecutiveRenumberCells(cellOffset);
	consecutiveRenumberInterfaces(interfaceOffset);
}

/*!
 *  Get the version associated to the binary dumps.
 *
 *  \result The version associated to the binary dumps.
 */
int PatchKernel::getDumpVersion() const
{
	const int KERNEL_DUMP_VERSION = 12;

	return (KERNEL_DUMP_VERSION + _getDumpVersion());
}

/*!
 *  Write the patch to the specified stream.
 *
 *  Dumping a patch that is not up-to-date is not supported. If the patch is
 *  not up-to-date, it will be automatically updated before dump it.
 *
 *  \param stream is the stream to write to
 *  \result Return true if the patch was successfully dumped, false otherwise.
 */
bool PatchKernel::dump(std::ostream &stream)
{
	// Update the patch
	update();

	// Dump the patch
	const PatchKernel *constPatch = this;
	return constPatch->dump(stream);
}

/*!
 *  Write the patch to the specified stream.
 *
 *  Dumping a patch that is not up-to-date is not supported. If the patch is
 *  not up-to-date and compilation of assertions is enabled, the function will
 *  assert, whereas if compilation of assertions is not enabled, the function
 *  is a no-op.
 *
 *  \param stream is the stream to write to
 *  \result Return true if the patch was successfully dumped, false otherwise.
 */
bool PatchKernel::dump(std::ostream &stream) const
{
	// Dumping a dirty patch is not supported.
	bool dirty = isDirty(true);
	assert(!dirty && "Dumping a patch that is not up-to-date is not supported.");
	if (dirty) {
		return false;
	}

	// Version
	utils::binary::write(stream, getDumpVersion());

	// Generic information
	utils::binary::write(stream, m_id);
	utils::binary::write(stream, m_dimension);
	utils::binary::write(stream, m_vtk.getName());
#if BITPIT_ENABLE_MPI==1
	utils::binary::write(stream, m_haloSize);
#else
	utils::binary::write(stream, 0);
#endif

	// Spawn status
	utils::binary::write(stream, m_spawnStatus);

	// Adaption status
	utils::binary::write(stream, m_adaptionStatus);

	// Partition status
#if BITPIT_ENABLE_MPI==1
	utils::binary::write(stream, m_partitioningStatus);
#else
	utils::binary::write(stream, PARTITIONING_UNSUPPORTED);
#endif

	// Adjacencies build strategy
	utils::binary::write(stream, m_adjacenciesBuildStrategy);

	// Dump interfaces build strategy
	utils::binary::write(stream, m_interfacesBuildStrategy);

	// VTK data
	utils::binary::write(stream, m_vtkWriteTarget);

	// Specific dump
	_dump(stream);

	// Geometric tolerance
	utils::binary::write(stream, (int) m_toleranceCustom);
	if (m_toleranceCustom) {
		utils::binary::write(stream, m_tolerance);
	}

	// Index generators
	bool hasVertexAutoIndexing = isVertexAutoIndexingEnabled();
	utils::binary::write(stream, hasVertexAutoIndexing);
	if (hasVertexAutoIndexing) {
		dumpVertexAutoIndexing(stream);
	}

	bool hasInterfaceAutoIndexing = isInterfaceAutoIndexingEnabled();
	utils::binary::write(stream, hasInterfaceAutoIndexing);
	if (hasInterfaceAutoIndexing) {
		dumpInterfaceAutoIndexing(stream);
	}

	bool hasCellAutoIndexing = isCellAutoIndexingEnabled();
	utils::binary::write(stream, hasCellAutoIndexing);
	if (hasCellAutoIndexing) {
		dumpCellAutoIndexing(stream);
	}

	// The patch has been dumped successfully
	return true;
}

/*!
 *  Restore the patch from the specified stream.
 *
 *  \param stream is the stream to read from
 *  \param reregister is true the patch will be unregistered and then
 *  registered again using the id found in the binary archive
 */
void PatchKernel::restore(std::istream &stream, bool reregister)
{
	// Reset the patch
	reset();

	// Version
	int version;
	utils::binary::read(stream, version);
	if (version != getDumpVersion()) {
		throw std::runtime_error ("The version of the file does not match the required version");
	}

	// Id
	int id;
	utils::binary::read(stream, id);
	if (reregister) {
		setId(id);
	}

	// Dimension
	int dimension;
	utils::binary::read(stream, dimension);
	setDimension(dimension);

	// Name
	std::string name;
	utils::binary::read(stream, name);
	m_vtk.setName(name);

	// Halo size
#if BITPIT_ENABLE_MPI==1
	utils::binary::read(stream, m_haloSize);
#else
	int dummyHaloSize;
	utils::binary::read(stream, dummyHaloSize);
#endif

	// Spawn status
	utils::binary::read(stream, m_spawnStatus);

	// Adaption status
	utils::binary::read(stream, m_adaptionStatus);

	// Partition status
#if BITPIT_ENABLE_MPI==1
	utils::binary::read(stream, m_partitioningStatus);
#else
	PartitioningStatus dummyPartitioningStatus;
	utils::binary::read(stream, dummyPartitioningStatus);
#endif

	// Adjacencies build strategy
	utils::binary::read(stream, m_adjacenciesBuildStrategy);

	// Interfaces build strategy
	utils::binary::read(stream, m_interfacesBuildStrategy);

	// VTK data
	utils::binary::read(stream, m_vtkWriteTarget);

	// Specific restore
	_restore(stream);

#if BITPIT_ENABLE_MPI==1
	// Update partitioning information
	if (isPartitioned()) {
		updatePartitioningInfo(true);
	}
#endif

	// Geometric tolerance
	int hasCustomTolerance;
	utils::binary::read(stream, hasCustomTolerance);
	if (hasCustomTolerance) {
		double tolerance;
		utils::binary::read(stream, tolerance);
		setTol(tolerance);
	} else {
		resetTol();
	}

	// Index generators
	bool hasVertexAutoIndexing;
	utils::binary::read(stream, hasVertexAutoIndexing);
	if (hasVertexAutoIndexing) {
		restoreVertexAutoIndexing(stream);
	} else {
		setVertexAutoIndexing(false);
	}

	bool hasInterfaceAutoIndexing;
	utils::binary::read(stream, hasInterfaceAutoIndexing);
	if (hasInterfaceAutoIndexing) {
		restoreInterfaceAutoIndexing(stream);
	} else {
		setInterfaceAutoIndexing(false);
	}

	bool hasCellAutoIndexing;
	utils::binary::read(stream, hasCellAutoIndexing);
	if (hasCellAutoIndexing) {
		restoreCellAutoIndexing(stream);
	} else {
		setCellAutoIndexing(false);
	}
}

/*!
 *  Merge the specified adaption info.
 *
 *  \param[in] source is the source adaption info
 *  \param[in,out] destination is the destination adaption info
 */
void PatchKernel::mergeAdaptionInfo(std::vector<adaption::Info> &&source, std::vector<adaption::Info> &destination)
{
	if (source.empty()) {
		return;
	} else if (destination.empty()) {
		destination.swap(source);
		return;
	}

	throw std::runtime_error ("Unable to merge the adaption info.");
}

}<|MERGE_RESOLUTION|>--- conflicted
+++ resolved
@@ -7870,11 +7870,6 @@
 	if (isVertexAutoIndexingEnabled()) {
 		createVertexIndexGenerator(true);
 	}
-<<<<<<< HEAD
-
-	return map;
-=======
->>>>>>> cc2e7435
 }	
 
 /*!
@@ -7960,11 +7955,6 @@
 	if (isInterfaceAutoIndexingEnabled()) {
 		createInterfaceIndexGenerator(true);
 	}
-<<<<<<< HEAD
-
-	return map;
-=======
->>>>>>> cc2e7435
 }
 
 /*!
