/*---------------------------------------------------------------------------*\
 *
 *  bitpit
 *
 *  Copyright (C) 2015-2021 OPTIMAD engineering Srl
 *
 *  -------------------------------------------------------------------------
 *  License
 *  This file is part of bitpit.
 *
 *  bitpit is free software: you can redistribute it and/or modify it
 *  under the terms of the GNU Lesser General Public License v3 (LGPL)
 *  as published by the Free Software Foundation.
 *
 *  bitpit is distributed in the hope that it will be useful, but WITHOUT
 *  ANY WARRANTY; without even the implied warranty of MERCHANTABILITY or
 *  FITNESS FOR A PARTICULAR PURPOSE. See the GNU Lesser General Public
 *  License for more details.
 *
 *  You should have received a copy of the GNU Lesser General Public License
 *  along with bitpit. If not, see <http://www.gnu.org/licenses/>.
 *
\*---------------------------------------------------------------------------*/
#if BITPIT_ENABLE_MPI==1

// ========================================================================== //
// INCLUDES                                                                   //
// ========================================================================== //
#include <mpi.h>
#include <chrono>
#include <unordered_set>
#if BITPIT_ENABLE_METIS==1
#include <metis.h>
#endif

#include "bitpit_communications.hpp"

#include "patch_kernel.hpp"

// ========================================================================== //
// NAMESPACES                                                                 //
// ========================================================================== //
using namespace std;
using namespace chrono;

namespace bitpit {

/*!
	Default cell weight used for patch partitioning
*/
const int PatchKernel::DEFAULT_PARTITIONING_WEIGTH = 1.;

/*!
	Initialize the MPI communicator to be used for parallel communications.

	\param communicator is the communicator to be used for parallel
	communications.
*/
void PatchKernel::initializeCommunicator(MPI_Comm communicator)
{
	// Early return if setting a null communicator
	if (communicator == MPI_COMM_NULL) {
		m_communicator = communicator;

		m_nProcessors = 1;
		m_rank        = 0;

		return;
	}

	// Creat a copy of the user-specified communicator
	//
	// No library routine should use MPI_COMM_WORLD as the communicator;
	// instead, a duplicate of a user-specified communicator should always
	// be used.
	MPI_Comm_dup(communicator, &m_communicator);

	// Get MPI information
	MPI_Comm_size(m_communicator, &m_nProcessors);
	MPI_Comm_rank(m_communicator, &m_rank);

	// Set parallel data for the VTK output
	if (m_nProcessors > 1) {
		m_vtk.setParallel(m_nProcessors, m_rank);
	}
}

/*!
	Sets the MPI communicator to be used for parallel communications.

	\param communicator is the communicator to be used for parallel
	communications.
*/
void PatchKernel::setCommunicator(MPI_Comm communicator)
{
	// Communication can be set just once
	if (isCommunicatorSet()) {
		throw std::runtime_error ("Patch communicator can be set just once");
	}

	// The communicator has to be valid
	if (communicator == MPI_COMM_NULL) {
		throw std::runtime_error ("Patch communicator is not valid");
	}

	// Set the communicator
	initializeCommunicator(communicator);
}

/*!
	Checks if the communicator to be used for parallel communications has
	already been set.

	\result Returns true if the communicator has been set, false otherwise.
*/
bool PatchKernel::isCommunicatorSet() const
{
	return (getCommunicator() != MPI_COMM_NULL);
}

/*!
	Gets the MPI communicator associated with the patch

	\return The MPI communicator associated with the patch.
*/
const MPI_Comm & PatchKernel::getCommunicator() const
{
	return m_communicator;
}

/*!
	Frees the MPI communicator associated with the patch.
*/
void PatchKernel::freeCommunicator()
{
	if (!isCommunicatorSet()) {
		return;
	}

	int finalizedCalled;
	MPI_Finalized(&finalizedCalled);
	if (finalizedCalled) {
		return;
	}

	MPI_Comm_free(&m_communicator);
}

/*!
	Gets the MPI rank associated with the patch.

	\return The MPI rank associated with the patch.
*/
int PatchKernel::getRank() const
{
	return m_rank;
}

/*!
	Count the MPI processes in the communicator associated with the patch.

	\return The number of MPI processes in the communicator associated with
	the patch.
*/
int PatchKernel::getProcessorCount() const
{
	return m_nProcessors;
}

/*!
	Check if the patch is distributed among different processes.

	A patch is distributed among different processes if it doesn't have an owner.

	Setting the appropriate function argument, this function can be called also
	when the patch is not up-to-date. If dirty patches are allowed and the patch
	is actually dirty, the function will evaluate the owner on-the-fly. Otherwise
	the function will return the owner evaluated during the last update. In any
	case, if dirt patches are allowed, the function is a collective function and
	needs to be called by all processes (otherwise a deadlock will occur).

	\return Return true if the patch is distributed among different processes,
	false otherwise.
*/
bool PatchKernel::isDistributed(bool allowDirty) const
{
	return (getOwner(allowDirty) < 0);
}

/*!
	If the path is NOT distributed among different processes, returns the
	process that owns the patch, otherwise returns a negative number.

	Setting the appropriate function argument, this function can be called also
	when the patch is not up-to-date. If dirty patches are allowed and the patch
	is actually dirty, the function will evaluate the owner on-the-fly. Otherwise
	the function will return the owner evaluated during the last update. In any
	case, if dirt patches are allowed, the function is a collective function and
	needs to be called by all processes (otherwise a deadlock will occur).

	\param allowDirty if set to true, the function will evaluate the owner of a dirty
	patch on on-the-fly; otherwise the function will return the owner evaluated during
	the last updated, even if the patch is currently dirty. If dirty patch are allowed,
	the function is a collective function and needs to be called by all processes
	(otherwise a deadlock will occur)
	\return If the path is NOT distributed among different processes, returns
	the process that owns the patch, otherwise returns a negative number.
*/
int PatchKernel::getOwner(bool allowDirty) const
{
	if (allowDirty) {
		return evalOwner();
	}

	assert(!arePartitioningInfoDirty(false));

	return m_owner;
}

/*!
	Evaluate the owner of the patch.

	This function can be called also when the patch is not up-to-date. If the patch
	is up-to-date, the function will return the same result of PatchKernel::getOwner().

	If the path is NOT distributed among different processes, the owner is set
	to the process that owns the cells, otherwise the owner is set to a negative
	number.
*/
int PatchKernel::evalOwner() const
{
	long nInternalCells = getInternalCellCount();
	long nGlobalInternalCells = nInternalCells;
	if (isPartitioned()) {
		MPI_Allreduce(MPI_IN_PLACE, &nGlobalInternalCells, 1, MPI_LONG, MPI_SUM, getCommunicator());
	}

	int owner = -1;
	if (nGlobalInternalCells > 0) {
		if (nInternalCells == nGlobalInternalCells) {
			owner = getRank();
		}

		if (isPartitioned()) {
			MPI_Allreduce(MPI_IN_PLACE, &owner, 1, MPI_INT, MPI_MAX, getCommunicator());
		}
	}

	return owner;
}

/*!
	Updates the owner of the patch.

	If the path is NOT distributed among different processes, the owner is set
	to the process that owns the cells, otherwise the owner is set to a negative
	number.
*/
void PatchKernel::updateOwner()
{
	m_owner = evalOwner();
}

/*!
	Initialize the size, expressed in number of layers, of the ghost cells halo.

	No checks will be perfomered on the validity of the halo size.

	\param haloSize is the size, expressed in number of layers, of the ghost
	cells halo
*/
void PatchKernel::initializeHaloSize(std::size_t haloSize)
{
	m_haloSize = haloSize;
}

/*!
	Sets the size, expressed in number of layers, of the ghost cells halo.

	\param haloSize is the size, expressed in number of layers, of the ghost
	cells halo
*/
void PatchKernel::setHaloSize(std::size_t haloSize)
{
	if (isPartitioned()) {
		throw std::runtime_error ("Halo size can only be set before partitionig the patch.");
	}

	if (m_haloSize == haloSize) {
		return;
	}

	std::size_t maxHaloSize = _getMaxHaloSize();
	if (haloSize > maxHaloSize) {
		throw std::runtime_error ("Halo size exceeds the maximum allowed value.");
	}

	initializeHaloSize(haloSize);

	_setHaloSize(haloSize);

	if (isPartitioned()) {
		updatePartitioningInfo(true);
	}
}

/*!
	Gets the size, expressed in number of layers, of the ghost cells halo.

	\result The size, expressed in number of layers, of the ghost cells halo.
*/
std::size_t PatchKernel::getHaloSize() const
{
	return m_haloSize;
}

/*!
	Gets the maximum allowed size, expressed in number of layers, of the ghost
	cells halo.

	\result The maximum allowed size, expressed in number of layers, of the
	ghost cells halo.
*/
std::size_t PatchKernel::_getMaxHaloSize()
{
	return 1;
}

/*!
	Internal function to set the size, expressed in number of layers, of the
	ghost cells halo.

	\param haloSize is the size, expressed in number of layers, of the ghost
	cells halo
*/
void PatchKernel::_setHaloSize(std::size_t haloSize)
{
	BITPIT_UNUSED(haloSize);
}

/*!
	Converts an internal vertex to a ghost vertex.

	\param[in] id is the index of the vertex
	\param[in] ownerRank is the owner of the vertex
*/
PatchKernel::VertexIterator PatchKernel::internalVertex2GhostVertex(long id, int ownerRank)
{
	if (!isExpert()) {
		return m_vertices.end();
	}

	// Swap the vertex with the last internal vertex
	if (id != m_lastInternalVertexId) {
		m_vertices.swap(id, m_lastInternalVertexId);
	}

	// Get the iterator pointing to the updated position of the vertex
	VertexIterator iterator = m_vertices.find(id);

	// Update the interior flag
	iterator->setInterior(false);

	// Update vertex counters
	--m_nInternalVertices;
	++m_nGhostVertices;

	// Update the last internal and first ghost markers
	m_firstGhostVertexId = id;
	if (m_nInternalVertices == 0) {
		m_lastInternalVertexId = Vertex::NULL_ID;
	} else {
		m_lastInternalVertexId = m_vertices.getSizeMarker(m_nInternalVertices - 1, Vertex::NULL_ID);
	}

	// Set ghost owner
	setGhostVertexOwner(id, ownerRank);

	// Return the iterator to the new position
	return iterator;
}

/*!
	Converts a ghost vertex to an internal vertex.

	\param[in] id is the index of the vertex
*/
PatchKernel::VertexIterator PatchKernel::ghostVertex2InternalVertex(long id)
{
	if (!isExpert()) {
		return m_vertices.end();
	}

	// Swap the vertex with the first ghost
	if (id != m_firstGhostVertexId) {
		m_vertices.swap(id, m_firstGhostVertexId);
	}

	// Get the iterator pointing to the updated position of the vertex
	VertexIterator iterator = m_vertices.find(id);

	// Update the interior flag
	iterator->setInterior(true);

	// Update vertex counters
	++m_nInternalVertices;
	--m_nGhostVertices;

	// Update the last internal and first ghost markers
	m_lastInternalVertexId = id;
	if (m_nGhostVertices == 0) {
		m_firstGhostVertexId = Vertex::NULL_ID;
	} else {
		VertexIterator firstGhostVertexIterator = iterator;
		++firstGhostVertexIterator;
		m_firstGhostVertexId = firstGhostVertexIterator->getId();
	}

	// Unset ghost owner
	unsetGhostVertexOwner(id);

	// Return the iterator to the new position
	return iterator;
}

/*!
	Gets the number of ghost vertices in the patch.

	\return The number of ghost vertices in the patch
*/
long PatchKernel::getGhostVertexCount() const
{
	return m_nGhostVertices;
}

/*!
	Gets a reference to the first ghost vertex.

	\return A reference to the first ghost vertex.
*/
Vertex & PatchKernel::getFirstGhostVertex()
{
	return m_vertices[m_firstGhostVertexId];
}

/*!
	Gets a constant reference to the first ghost vertex.

	\return A constant reference to the first ghost vertex.
*/
const Vertex & PatchKernel::getFirstGhostVertex() const
{
	return m_vertices[m_firstGhostVertexId];
}

/*!
	Restore the vertex with the specified id.

	The kernel should already contain the vertex, only the contents of the
	vertex will be updated.

	\param coords are the coordinates of the vertex
	\param rank is the rank that owns the vertex that will be restored
	\param id is the id of the vertex that will be restored
	\return An iterator pointing to the restored vertex.
*/
PatchKernel::VertexIterator PatchKernel::restoreVertex(const std::array<double, 3> &coords, int rank, long id)
{
	if (!isExpert()) {
		return vertexEnd();
	}

	VertexIterator iterator = m_vertices.find(id);
	if (iterator == m_vertices.end()) {
		throw std::runtime_error("Unable to restore the specified vertex: the kernel doesn't contain an entry for that vertex.");
	}

	// There is not need to set the id of the vertex as assigned, because
	// also the index generator will be restored.
	if (rank == getRank()) {
		_restoreInternalVertex(iterator, coords);
	} else {
		_restoreGhostVertex(iterator, coords, rank);
	}

	return iterator;
}

/*!
	Internal function to restore a ghost vertex.

	The kernel should already contain the vertex, only the contents of the
	vertex will be updated.

	\param iterator is an iterator pointing to the vertex to restore
	\param coords are the coordinates of the vertex
	\param rank is the rank that owns the vertex that will be restored
*/
void PatchKernel::_restoreGhostVertex(const VertexIterator &iterator, const std::array<double, 3> &coords, int rank)
{
	// Restore the vertex
	//
	// There is no need to set the id of the vertex as assigned, because
	// also the index generator will be restored.
	Vertex &vertex = *iterator;
	vertex.initialize(iterator.getId(), coords, false);
	m_nGhostVertices++;

	// Update the bounding box
	addPointToBoundingBox(vertex.getCoords());

	// Set owner
	setGhostVertexOwner(vertex.getId(), rank);
}

/*!
	Internal function to delete a ghost vertex.

	\param id is the id of the vertex
*/
void PatchKernel::_deleteGhostVertex(long id)
{
	// Unset ghost owner
	unsetGhostVertexOwner(id);

	// Update the bounding box
	const Vertex &vertex = m_vertices[id];
	removePointFromBoundingBox(vertex.getCoords());

	// Delete vertex
	m_vertices.erase(id, true);
	m_nGhostVertices--;
	if (id == m_firstGhostVertexId) {
		updateFirstGhostVertexId();
	}

    // Vertex id is no longer used
    if (m_vertexIdGenerator) {
        m_vertexIdGenerator->trash(id);
    }
}

/*!
    Returns iterator to the first ghost vertex within the vertex list.

    \result An iterator to the first ghost vertex.
*/
PatchKernel::VertexIterator PatchKernel::ghostVertexBegin()
{
	if (m_nGhostVertices > 0) {
		return m_vertices.find(m_firstGhostVertexId);
	} else {
		return m_vertices.end();
	}
}

/*!
	Returns iterator to the end of the list of ghost vertices.

	\result An iterator to the end of the list of ghost vertex.
*/
PatchKernel::VertexIterator PatchKernel::ghostVertexEnd()
{
	return m_vertices.end();
}

/*!
    Returns a constant iterator to the first ghost vertices within the vertex
    list.

    \result A constant iterator to the first ghost vertex.
*/
PatchKernel::VertexConstIterator PatchKernel::ghostVertexConstBegin() const
{
	if (m_nGhostVertices > 0) {
		return m_vertices.find(m_firstGhostVertexId);
	} else {
		return m_vertices.cend();
	}
}

/*!
	Returns a constant iterator to the end of the list of ghost vertices.

	\result A constant iterator to the end of the list of ghost vertex.
*/
PatchKernel::VertexConstIterator PatchKernel::ghostVertexConstEnd() const
{
	return m_vertices.cend();
}

/*!
	Updates the id of the first ghost vertex.
*/
void PatchKernel::updateFirstGhostVertexId()
{
	if (m_nGhostVertices == 0) {
		m_firstGhostVertexId = Vertex::NULL_ID;
	} else if (m_nInternalVertices == 0) {
		VertexIterator firstGhostVertexItr = vertexBegin();
		m_firstGhostVertexId = firstGhostVertexItr->getId();
	} else {
		m_firstGhostVertexId = m_vertices.getSizeMarker(m_nInternalVertices, Vertex::NULL_ID);
	}
}

/*!
	Converts an internal cell to a ghost cell.

	\param[in] id is the index of the cell
	\param[in] ownerRank is the owner of the cell
*/
PatchKernel::CellIterator PatchKernel::internalCell2GhostCell(long id, int ownerRank)
{
	if (!isExpert()) {
		return m_cells.end();
	}

	// Swap the element with the last internal cell
	if (id != m_lastInternalCellId) {
		m_cells.swap(id, m_lastInternalCellId);
	}

	// Get the iterator pointing to the updated position of the element
	CellIterator iterator = m_cells.find(id);

	// Update the interior flag
	iterator->setInterior(false);

	// Update cell counters
	--m_nInternalCells;
	++m_nGhostCells;

	// Update the last internal and first ghost markers
	m_firstGhostCellId = id;
	if (m_nInternalCells == 0) {
		m_lastInternalCellId = Cell::NULL_ID;
	} else {
		m_lastInternalCellId = m_cells.getSizeMarker(m_nInternalCells - 1, Cell::NULL_ID);
	}

	// Set ghost owner
	setGhostCellOwner(id, ownerRank);

	// Return the iterator to the new position
	return iterator;
}

/*!
	Converts a ghost cell to an internal cell.

	\param[in] id is the index of the cell
*/
PatchKernel::CellIterator PatchKernel::ghostCell2InternalCell(long id)
{
	if (!isExpert()) {
		return m_cells.end();
	}

	// Swap the cell with the first ghost
	if (id != m_firstGhostCellId) {
		m_cells.swap(id, m_firstGhostCellId);
	}

	// Get the iterator pointing to the updated position of the element
	CellIterator iterator = m_cells.find(id);

	// Update the interior flag
	iterator->setInterior(true);

	// Update cell counters
	++m_nInternalCells;
	--m_nGhostCells;

	// Update the last internal and first ghost markers
	m_lastInternalCellId = id;
	if (m_nGhostCells == 0) {
		m_firstGhostCellId = Cell::NULL_ID;
	} else {
		CellIterator firstGhostCellIterator = iterator;
		++firstGhostCellIterator;
		m_firstGhostCellId = firstGhostCellIterator->getId();
	}

	// Unset ghost owner
	unsetGhostCellOwner(id);

	// Return the iterator to the new position
	return iterator;
}

/*!
	Gets the number of ghost cells in the patch.

	\return The number of ghost cells in the patch.
*/
long PatchKernel::getGhostCellCount() const
{
	return m_nGhostCells;
}

/*!
	Gets the number of ghost cells in the patch.

	\return The number of ghost cells in the patch.
*/
long PatchKernel::getGhostCount() const
{
	return getGhostCellCount();
}

/*!
	Gets a reference to the first ghost cell.

	\return A reference to the first ghost cell.
*/
Cell & PatchKernel::getFirstGhostCell()
{
	return m_cells[m_firstGhostCellId];
}

/*!
	Gets a reference to the first ghost cell.

	\return A reference to the first ghost cell.
*/
Cell & PatchKernel::getFirstGhost()
{
	return getFirstGhostCell();
}

/*!
	Gets a constant reference to the first ghost cell.

	\return A constant reference to the first ghost cell.
*/
const Cell & PatchKernel::getFirstGhostCell() const
{
	return m_cells[m_firstGhostCellId];
}

/*!
	Gets a constant reference to the first ghost cell.

	\return A constant reference to the first ghost cell.
*/
const Cell & PatchKernel::getFirstGhost() const
{
	return getFirstGhostCell();
}

/*!
	Adds the specified cell to the patch.

	If valid, the specified id will we assigned to the newly created cell,
	otherwise a new unique id will be generated for the cell. However, it
	is not possible to create a new cell with an id already assigned to an
	existing cell of the patch. If this happens, an exception is thrown.
	Ids are considered valid if they are greater or equal than zero.

	\param source is the cell that will be added
	\param rank is the rank that owns the cell that will be added
	\param id is the id that will be assigned to the newly created cell.
	If a negative id value is specified, a new unique id will be generated
	for the cell
	\return An iterator pointing to the added cell.
*/
PatchKernel::CellIterator PatchKernel::addCell(const Cell &source, int rank, long id)
{
	Cell cell = source;
	cell.setId(id);

	return addCell(std::move(cell), rank, id);
}

/*!
	Adds the specified cell to the patch.

	If valid, the specified id will we assigned to the newly created cell,
	otherwise a new unique id will be generated for the cell. However, it
	is not possible to create a new cell with an id already assigned to an
	existing cell of the patch. If this happens, an exception is thrown.
	Ids are considered valid if they are greater or equal than zero.

	\param source is the cell that will be added
	\param rank is the rank that owns the cell that will be added
	\param id is the id that will be assigned to the newly created cell.
	If a negative id value is specified, the id of the source will be used
	\return An iterator pointing to the added cell.
*/
PatchKernel::CellIterator PatchKernel::addCell(Cell &&source, int rank, long id)
{
	if (id < 0) {
		id = source.getId();
	}

	int connectSize = source.getConnectSize();
	std::unique_ptr<long[]> connectStorage = std::unique_ptr<long[]>(new long[connectSize]);
	if (!source.hasInfo()){
		std::copy(source.getConnect(), source.getConnect() + connectSize, connectStorage.get());
	}

	CellIterator iterator = addCell(source.getType(), std::move(connectStorage), rank, id);

	Cell &cell = (*iterator);
	id = cell.getId();
	cell = std::move(source);
	cell.setId(id);

	return iterator;
}

/*!
	Adds a new cell with the specified id and type.

	If valid, the specified id will we assigned to the newly created cell,
	otherwise a new unique id will be generated for the cell. However, it
	is not possible to create a new cell with an id already assigned to an
	existing cell of the patch. If this happens, an exception is thrown.
	Ids are considered valid if they are greater or equal than zero.

	\param type is the type of the cell
	\param rank is the rank that owns the cell that will be added
	\param id is the id that will be assigned to the newly created cell.
	If a negative id value is specified, a new unique id will be generated
	for the cell
	\return An iterator pointing to the added cell.
*/
PatchKernel::CellIterator PatchKernel::addCell(ElementType type, int rank, long id)
{
	std::unique_ptr<long[]> connectStorage;
	if (ReferenceElementInfo::hasInfo(type)) {
		int connectSize = ReferenceElementInfo::getInfo(type).nVertices;
		connectStorage = std::unique_ptr<long[]>(new long[connectSize]);
	} else {
		connectStorage = std::unique_ptr<long[]>(nullptr);
	}

	return addCell(type, std::move(connectStorage), rank, id);
}

/*!
	Adds a new cell with the specified id, type, and connectivity.

	If valid, the specified id will we assigned to the newly created cell,
	otherwise a new unique id will be generated for the cell. However, it
	is not possible to create a new cell with an id already assigned to an
	existing cell of the patch. If this happens, an exception is thrown.
	Ids are considered valid if they are greater or equal than zero.

	\param type is the type of the cell
	\param connectivity is the connectivity of the cell
	\param rank is the rank that owns the cell that will be added
	\param id is the id that will be assigned to the newly created cell.
	If a negative id value is specified, a new unique id will be generated
	for the cell
	\return An iterator pointing to the added cell.
*/
PatchKernel::CellIterator PatchKernel::addCell(ElementType type, const std::vector<long> &connectivity,
											   int rank, long id)
{
	int connectSize = connectivity.size();
	std::unique_ptr<long[]> connectStorage = std::unique_ptr<long[]>(new long[connectSize]);
	std::copy(connectivity.data(), connectivity.data() + connectSize, connectStorage.get());

	return addCell(type, std::move(connectStorage), rank, id);
}

/*!
	Adds a new cell with the specified id, type, and connectivity.

	If valid, the specified id will we assigned to the newly created cell,
	otherwise a new unique id will be generated for the cell. However, it
	is not possible to create a new cell with an id already assigned to an
	existing cell of the patch. If this happens, an exception is thrown.
	Ids are considered valid if they are greater or equal than zero.

	\param type is the type of the cell
	\param connectStorage is the storage the contains or will contain
	the connectivity of the element
	\param rank is the rank that owns the cell that will be added
	\param id is the id that will be assigned to the newly created cell.
	If a negative id value is specified, a new unique id will be generated
	for the cell
	\return An iterator pointing to the added cell.
*/
PatchKernel::CellIterator PatchKernel::addCell(ElementType type, std::unique_ptr<long[]> &&connectStorage,
											   int rank, long id)
{
	if (!isExpert()) {
		return cellEnd();
	}

	if (Cell::getDimension(type) > getDimension()) {
		return cellEnd();
	}

	CellIterator iterator;
	if (rank == getRank()) {
		iterator = _addInternalCell(type, std::move(connectStorage), id);
	} else {
		iterator = _addGhostCell(type, std::move(connectStorage), rank, id);
	}

	return iterator;
}

/*!
	Internal function to add a ghost cell.

	It is not possible to create a new cell with an id already assigned to an
	existing cell of the patch or with an invalid id. If this happens, an
	exception is thrown. Ids are considered valid if they are greater or equal
	than zero.

	\param type is the type of the cell
	\param connectStorage is the storage the contains or will contain
	the connectivity of the element
	\param rank is the rank that owns the cell that will be added
	\param id is the id that will be assigned to the newly created cell.
	If a negative id value is specified, a new unique id will be generated
	for the cell
	\return An iterator pointing to the newly created cell.
*/
PatchKernel::CellIterator PatchKernel::_addGhostCell(ElementType type, std::unique_ptr<long[]> &&connectStorage,
												 int rank, long id)
{
	// Get the id of the cell
	if (m_cellIdGenerator) {
		if (id < 0) {
			id = m_cellIdGenerator->generate();
		} else {
			m_cellIdGenerator->setAssigned(id);
		}
	} else if (id < 0) {
		throw std::runtime_error("No valid id has been provided for the cell.");
	}

	// Create the cell
	//
	// If there are internal cells, the ghost cell should be inserted
	// after the last internal cell.
	bool storeInterfaces  = (getInterfacesBuildStrategy() != INTERFACES_NONE);
	bool storeAdjacencies = storeInterfaces || (getAdjacenciesBuildStrategy() != ADJACENCIES_NONE);

	CellIterator iterator;
	if (m_lastInternalCellId < 0) {
		iterator = m_cells.emreclaim(id, id, type, std::move(connectStorage), false, storeInterfaces, storeAdjacencies);
	} else {
		iterator = m_cells.emreclaimAfter(m_lastInternalCellId, id, id, type, std::move(connectStorage), false, storeInterfaces, storeAdjacencies);
	}
	m_nGhostCells++;

	// Update the id of the first ghost cell
	if (m_firstGhostCellId < 0) {
		m_firstGhostCellId = id;
	} else if (m_cells.rawIndex(m_firstGhostCellId) > m_cells.rawIndex(id)) {
		m_firstGhostCellId = id;
	}

	// Set owner
	setGhostCellOwner(id, rank);

	// Set the alteration flags of the cell
	setAddedCellAlterationFlags(id);

	return iterator;
}

/*!
	Restore the cell with the specified id.

	The kernel should already contain the cell, only the contents of the
	cell will be updated.

	\param type is the type of the cell
	\param connectStorage is the storage the contains or will contain
	the connectivity of the element
	\param rank is the rank that owns the cell that will be restored
	\param id is the id of the cell that will be restored
	\return An iterator pointing to the restored cell.
*/
PatchKernel::CellIterator PatchKernel::restoreCell(ElementType type, std::unique_ptr<long[]> &&connectStorage,
												   int rank, long id)
{
	if (!isExpert()) {
		return cellEnd();
	}

	if (Cell::getDimension(type) > getDimension()) {
		return cellEnd();
	}

	CellIterator iterator = m_cells.find(id);
	if (iterator == m_cells.end()) {
		throw std::runtime_error("Unable to restore the specified cell: the kernel doesn't contain an entry for that cell.");
	}

	// There is not need to set the id of the cell as assigned, because
	// also the index generator will be restored.
	if (rank == getRank()) {
		_restoreInternalCell(iterator, type, std::move(connectStorage));
	} else {
		_restoreGhostCell(iterator, type, std::move(connectStorage), rank);
	}

	return iterator;
}

/*!
	Internal function to restore a ghost cell.

	The kernel should already contain the cell, only the contents of the
	cell will be updated.

	\param iterator is an iterator pointing to the cell to restore
	\param type is the type of the cell
	\param connectStorage is the storage the contains or will contain
	the connectivity of the element
	\param rank is the rank that owns the cell that will be restored
*/
void PatchKernel::_restoreGhostCell(const CellIterator &iterator, ElementType type,
								std::unique_ptr<long[]> &&connectStorage, int rank)
{
	// Restore the cell
	//
	// There is no need to set the id of the cell as assigned, because
	// also the index generator will be restored.
	bool storeInterfaces  = (getInterfacesBuildStrategy() != INTERFACES_NONE);
	bool storeAdjacencies = storeInterfaces || (getAdjacenciesBuildStrategy() != ADJACENCIES_NONE);

	long cellId = iterator.getId();
	Cell &cell = *iterator;
	cell.initialize(iterator.getId(), type, std::move(connectStorage), false, storeInterfaces, storeAdjacencies);
	m_nGhostCells++;

	// Set owner
	setGhostCellOwner(cellId, rank);

	// Set the alteration flags of the cell
	setRestoredCellAlterationFlags(cellId);
}

/*!
	Internal function to delete a ghost cell.

	\param id is the id of the cell
*/
void PatchKernel::_deleteGhostCell(long id)
{
	// Unset ghost owner
	unsetGhostCellOwner(id);

	// Set the alteration flags of the cell
	setDeletedCellAlterationFlags(id);

	// Delete cell
	m_cells.erase(id, true);
	m_nGhostCells--;
	if (id == m_firstGhostCellId) {
		updateFirstGhostCellId();
	}

	// Cell id is no longer used
	if (m_cellIdGenerator) {
		m_cellIdGenerator->trash(id);
	}
}

/*!
    Returns iterator to the first ghost cells within the cell list.

    \result An iterator to the first ghost cell.
*/
PatchKernel::CellIterator PatchKernel::ghostCellBegin()
{
	if (m_nGhostCells > 0) {
		return m_cells.find(m_firstGhostCellId);
	} else {
		return m_cells.end();
	}
}

/*!
    Returns iterator to the first ghost cells within the cell list.

    \result An iterator to the first ghost cell.
*/
PatchKernel::CellIterator PatchKernel::ghostBegin()
{
	return ghostCellBegin();
}

/*!
	Returns iterator to the end of the list of ghost cells.

	\result An iterator to the end of the list of ghost cell.
*/
PatchKernel::CellIterator PatchKernel::ghostCellEnd()
{
	return m_cells.end();
}

/*!
	Returns iterator to the end of the list of ghost cells.

	\result An iterator to the end of the list of ghost cell.
*/
PatchKernel::CellIterator PatchKernel::ghostEnd()
{
	return ghostCellEnd();
}

/*!
    Returns a constant iterator to the first ghost cells within the cell list.

    \result A constant iterator to the first ghost cell.
*/
PatchKernel::CellConstIterator PatchKernel::ghostCellConstBegin() const
{
	if (m_nGhostCells > 0) {
		return m_cells.find(m_firstGhostCellId);
	} else {
		return m_cells.cend();
	}
}

/*!
    Returns a constant iterator to the first ghost cells within the cell list.

    \result A constant iterator to the first ghost cell.
*/
PatchKernel::CellConstIterator PatchKernel::ghostConstBegin() const
{
	return ghostCellConstBegin();
}

/*!
	Returns a constant iterator to the end of the list of ghost cells.

	\result A constant iterator to the end of the list of ghost cell.
*/
PatchKernel::CellConstIterator PatchKernel::ghostCellConstEnd() const
{
	return m_cells.cend();
}

/*!
	Returns a constant iterator to the end of the list of ghost cells.

	\result A constant iterator to the end of the list of ghost cell.
*/
PatchKernel::CellConstIterator PatchKernel::ghostConstEnd() const
{
	return ghostCellConstEnd();
}

/*!
	Updates the id of the first ghost cell.
*/
void PatchKernel::updateFirstGhostCellId()
{
	if (m_nGhostCells == 0) {
		m_firstGhostCellId = Cell::NULL_ID;
	} else if (m_nInternalCells == 0) {
		CellIterator firstghostCellItr = cellBegin();
		m_firstGhostCellId = firstghostCellItr->getId();
	} else {
		m_firstGhostCellId = m_cells.getSizeMarker(m_nInternalCells, Cell::NULL_ID);
	}
}

/*!
	Partitions the patch among the processes. Each cell will be assigned
	to a specific process according to the specified input.

	\param communicator is the communicator that will be used
	\param cellRanks are the ranks of the cells after the partitioning
	\param trackPartitioning if set to true, the changes to the patch will be
	tracked
	\param squeezeStorage if set to true the vector that store patch information
	will be squeezed after the synchronization
	\param haloSize is the size, expressed in number of layers, of the ghost
	cells halo
	\result Returns a vector of adaption::Info that can be used to track
	the changes done during the partitioning.
*/
std::vector<adaption::Info> PatchKernel::partition(MPI_Comm communicator, const std::unordered_map<long, int> &cellRanks, bool trackPartitioning, bool squeezeStorage, std::size_t haloSize)
{
	setCommunicator(communicator);

	setHaloSize(haloSize);

	return partition(cellRanks, trackPartitioning, squeezeStorage);
}

/*!
	Partitions the patch among the processes. Each cell will be assigned
	to a specific process according to the specified input.

	\param cellRanks are the ranks of the cells after the partitioning
	\param trackPartitioning if set to true, the changes to the patch will be
	tracked
	\param squeezeStorage if set to true the vector that store patch information
	will be squeezed after the synchronization
	\result Returns a vector of adaption::Info that can be used to track
	the changes done during the partitioning.
*/
std::vector<adaption::Info> PatchKernel::partition(const std::unordered_map<long, int> &cellRanks, bool trackPartitioning, bool squeezeStorage)
{
	partitioningPrepare(cellRanks, false);

	std::vector<adaption::Info> partitioningData = partitioningAlter(trackPartitioning, squeezeStorage);

	partitioningCleanup();

	return partitioningData;
}

/*!
	Partitions the patch among the processes. The partitioning is done using
	a criteria that tries to balance the load among the processes.

	\param communicator is the communicator that will be used
	\param trackPartitioning if set to true, the changes to the patch will be
	tracked
	\param squeezeStorage if set to true the vector that store patch information
	will be squeezed after the synchronization
	\param haloSize is the size, expressed in number of layers, of the ghost
	cells halo
	\result Returns a vector of adaption::Info that can be used to track
	the changes done during the partitioning.
*/
std::vector<adaption::Info> PatchKernel::partition(MPI_Comm communicator, bool trackPartitioning, bool squeezeStorage, std::size_t haloSize)
{
	setCommunicator(communicator);

	setHaloSize(haloSize);

	std::unordered_map<long, double> dummyCellWeights;

	return partition(dummyCellWeights, trackPartitioning, squeezeStorage);
}

/*!
	Partitions the patch among the processes. The partitioning is done using
	a criteria that tries to balance the load among the processes.

	\param trackPartitioning if set to true, the changes to the patch will be
	tracked
	\param squeezeStorage if set to true the vector that store patch information
	will be squeezed after the synchronization
	\result Returns a vector of adaption::Info that can be used to track
	the changes done during the partitioning.
*/
std::vector<adaption::Info> PatchKernel::partition(bool trackPartitioning, bool squeezeStorage)
{
	std::unordered_map<long, double> dummyCellWeights;

	partitioningPrepare(dummyCellWeights, false);

	std::vector<adaption::Info> partitioningData = partitioningAlter(trackPartitioning, squeezeStorage);

	partitioningCleanup();

	return partitioningData;
}

/*!
	Partitions the patch among the processes. Each cell will be assigned
	to a specific process according to the specified input.

	\param communicator is the communicator that will be used
	\param cellWeights are the weights of the cells, the weight represents the
	relative computational cost associated with a specified cell. If no weight
	is specified for a cell, a weight equal to one is used
	\param trackPartitioning if set to true, the changes to the patch will be
	tracked
	\param squeezeStorage if set to true the vector that store patch information
	will be squeezed after the synchronization
	\param haloSize is the size, expressed in number of layers, of the ghost
	cells halo
	\result Returns a vector of adaption::Info that can be used to track
	the changes done during the partitioning.
*/
std::vector<adaption::Info> PatchKernel::partition(MPI_Comm communicator, const std::unordered_map<long, double> &cellWeights, bool trackPartitioning, bool squeezeStorage, std::size_t haloSize)
{
	setCommunicator(communicator);

	setHaloSize(haloSize);

	return partition(cellWeights, trackPartitioning, squeezeStorage);
}

/*!
	Partitions the patch among the processes. Each cell will be assigned
	to a specific process according to the specified input.

	\param cellWeights are the weights of the cells, the weight represents the
	relative computational cost associated with a specified cell. If no weight
	is specified for a cell, a weight equal to one is used
	\param trackPartitioning if set to true, the changes to the patch will be
	tracked
	\param squeezeStorage if set to true the vector that store patch information
	will be squeezed after the synchronization
	\result Returns a vector of adaption::Info that can be used to track
	the changes done during the partitioning.
*/
std::vector<adaption::Info> PatchKernel::partition(const std::unordered_map<long, double> &cellWeights, bool trackPartitioning, bool squeezeStorage)
{
	partitioningPrepare(cellWeights, false);

	std::vector<adaption::Info> partitioningData = partitioningAlter(trackPartitioning, squeezeStorage);

	partitioningCleanup();

	return partitioningData;
}

/*!
	Partitions the patch among the processes. The partitioning is done using
	a criteria that tries to balance the load among the processes.

	\param communicator is the communicator that will be used
	\param cellRanks are the ranks of the cells after the partitioning
	\param trackPartitioning if set to true, the changes to the patch will be
	tracked
	\param haloSize is the size, expressed in number of layers, of the ghost
	cells halo
	\result Returns a vector of adaption::Info that can be used to track
	the changes done during the partitioning.
*/
std::vector<adaption::Info> PatchKernel::partitioningPrepare(MPI_Comm communicator, const std::unordered_map<long, int> &cellRanks, bool trackPartitioning, std::size_t haloSize)
{
	setCommunicator(communicator);

	setHaloSize(haloSize);

	return partitioningPrepare(cellRanks, trackPartitioning);
}

/*!
	Partitions the patch among the processes. Each cell will be assigned
	to a specific process according to the specified input.

	\param cellRanks are the ranks of the cells after the partitioning
	\param trackPartitioning if set to true, the changes to the patch will be
	tracked
	\result Returns a vector of adaption::Info that can be used to track
	the changes done during the partitioning.
*/
std::vector<adaption::Info> PatchKernel::partitioningPrepare(const std::unordered_map<long, int> &cellRanks, bool trackPartitioning)
{
	// Patch needs to support partitioning
	if (!isPartitioningSupported()) {
		throw std::runtime_error ("The patch does not support partitioning!");
	}

	// Communicator has to be set
	if (!isCommunicatorSet()) {
		throw std::runtime_error ("There is no communicator set for the patch.");
	}

	// Check partitioning status
	PartitioningStatus partitioningStatus = getPartitioningStatus(true);
	if (partitioningStatus != PARTITIONING_CLEAN) {
		throw std::runtime_error ("A partitioning is already in progress.");
	}

	std::vector<adaption::Info> partitioningData = _partitioningPrepare(cellRanks, trackPartitioning);

	// Update the status
	setPartitioningStatus(PARTITIONING_PREPARED);

	return partitioningData;
}

/*!
	Partitions the patch among the processes. The partitioning is done using
	a criteria that tries to balance the load among the processes.

	\param communicator is the communicator that will be used
	\param trackPartitioning if set to true, the changes to the patch will be
	tracked
	\param haloSize is the size, expressed in number of layers, of the ghost
	cells halo
	\result Returns a vector of adaption::Info that can be used to track
	the changes done during the partitioning.
*/
std::vector<adaption::Info> PatchKernel::partitioningPrepare(MPI_Comm communicator, bool trackPartitioning, std::size_t haloSize)
{
	setCommunicator(communicator);

	setHaloSize(haloSize);

	std::unordered_map<long, double> dummyCellWeights;

	return partitioningPrepare(dummyCellWeights, trackPartitioning);
}

/*!
	Partitions the patch among the processes. The partitioning is done using
	a criteria that tries to balance the load among the processes.

	\param trackPartitioning if set to true, the changes to the patch will be
	tracked
	\result Returns a vector of adaption::Info that can be used to track
	the changes done during the partitioning.
*/
std::vector<adaption::Info> PatchKernel::partitioningPrepare(bool trackPartitioning)
{
	std::unordered_map<long, double> dummyCellWeights;

	return partitioningPrepare(dummyCellWeights, trackPartitioning);
}

/*!
	Partitions the patch among the processes. The partitioning is done using
	a criteria that tries to balance the load among the processes.

	\param communicator is the communicator that will be used
	\param cellWeights are the weights of the cells, the weight represents the
	relative computational cost associated with a specified cell. If no weight
	is specified for a cell, a weight equal to one is used
	\param trackPartitioning if set to true, the changes to the patch will be
	tracked
	\param haloSize is the size, expressed in number of layers, of the ghost
	cells halo
	\result Returns a vector of adaption::Info that can be used to track
	the changes done during the partitioning.
*/
std::vector<adaption::Info> PatchKernel::partitioningPrepare(MPI_Comm communicator, const std::unordered_map<long, double> &cellWeights, bool trackPartitioning, std::size_t haloSize)
{
	setCommunicator(communicator);

	setHaloSize(haloSize);

	return partitioningPrepare(cellWeights, trackPartitioning);
}

/*!
	Partitions the patch among the processes. The partitioning is done using
	a criteria that tries to balance the load among the processes.

	\param cellWeights are the weights of the cells, the weight represents the
	relative computational cost associated with a specified cell. If no weight
	is specified for a cell, a weight equal to one is used
	\param trackPartitioning if set to true, the changes to the patch will be
	tracked
	\result Returns a vector of adaption::Info that can be used to track
	the changes done during the partitioning.
*/
std::vector<adaption::Info> PatchKernel::partitioningPrepare(const std::unordered_map<long, double> &cellWeights, bool trackPartitioning)
{
	// Patch needs to support partitioning
	if (!isPartitioningSupported()) {
		throw std::runtime_error ("The patch does not support partitioning!");
	}

	// Check partitioning status
	PartitioningStatus partitioningStatus = getPartitioningStatus(true);
	if (partitioningStatus != PARTITIONING_CLEAN) {
		throw std::runtime_error ("A partitioning is already in progress.");
	}

	// Execute the partitioning preparation
	std::vector<adaption::Info> partitioningData = _partitioningPrepare(cellWeights, DEFAULT_PARTITIONING_WEIGTH, trackPartitioning);

	// Update the status
	setPartitioningStatus(PARTITIONING_PREPARED);

	return partitioningData;
}

/*!
	Alter the patch performing the partitioning.

	The actual modification of the patch takes place during this phase. After
	this phase the adaption is completed and the patch is in its final state.
	Optionally the patch can track the changes performed to the patch.

	\param trackPartitioning if set to true the function will return the changes
	done to the patch during the partitioning
	\param squeezeStorage if set to true patch data structures will be
	squeezed after the partitioning
	\result If the partitioning is tracked, returns a vector of adaption::Info
	with all the changes done to the patch during the partitioning, otherwise
	an empty vector will be returned.
*/
std::vector<adaption::Info> PatchKernel::partitioningAlter(bool trackPartitioning, bool squeezeStorage)
{
	std::vector<adaption::Info> partitioningData;
	if (!isPartitioningSupported()) {
		return partitioningData;
	}

	// Check partitioning status
	PartitioningStatus partitioningStatus = getPartitioningStatus();
	if (partitioningStatus == PARTITIONING_CLEAN) {
		return partitioningData;
	} else if (partitioningStatus != PARTITIONING_PREPARED) {
		throw std::runtime_error ("The prepare function has no been called.");
	}

	// Partition the patch
	partitioningData = _partitioningAlter(trackPartitioning);

	// Finalize patch alterations
	finalizeAlterations(squeezeStorage);

	// Update the status
	setPartitioningStatus(PARTITIONING_ALTERED);

	return partitioningData;
}

/*!
	Cleanup patch data structured after the partitioning.

	The patch will only clean-up the data structures needed during the
	partitioning.
*/
void PatchKernel::partitioningCleanup()
{
	if (!isPartitioningSupported()) {
		return;
	}

	PartitioningStatus partitioningStatus = getPartitioningStatus();
	if (partitioningStatus == PARTITIONING_CLEAN) {
		return;
	} else if (partitioningStatus == PARTITIONING_PREPARED) {
		throw std::runtime_error ("It is not yet possible to abort a partitioning.");
	} else if (partitioningStatus != PARTITIONING_ALTERED) {
		throw std::runtime_error ("The alter function has no been called.");
	}

	// Clean-up the partitioning
	_partitioningCleanup();

	if (m_partitioningOutgoings.size() > 0) {
		std::unordered_map<long, int>().swap(m_partitioningOutgoings);
	}

	// Update the status
	setPartitioningStatus(PARTITIONING_CLEAN);
}

/*!
	Checks if the patch has been partitioned.

	\result Returns true if the patch has been partitioned, false otherwise.
*/
bool PatchKernel::isPartitioned() const
{
    if(isCommunicatorSet()){
        int mpiSize = 0;
        MPI_Comm_size(getCommunicator(), &mpiSize);
<<<<<<< HEAD
        assert(mpiSize == 1);
=======
>>>>>>> e7c6f13d
        return mpiSize > 1;
    } else {
        return false;
    }
}

/*!
	Checks if the patch supports partitioning.

	\return Returns true if the patch supports partitioning, false otherwise.
*/
bool PatchKernel::isPartitioningSupported() const
{
    return (getPartitioningStatus() != PARTITIONING_UNSUPPORTED);
}

/*!
	Returns the current partitioning status.

	\param global if set to true the partitioning status will be
	\return The current partitioning status.
*/
PatchKernel::PartitioningStatus PatchKernel::getPartitioningStatus(bool global) const
{
	int partitioningStatus = static_cast<int>(m_partitioningStatus);

	if (global && isPartitioned()) {
		const auto &communicator = getCommunicator();
		MPI_Allreduce(MPI_IN_PLACE, &partitioningStatus, 1, MPI_INT, MPI_MAX, communicator);
	}

	return static_cast<PartitioningStatus>(partitioningStatus);
}

/*!
	Set the current partitioning status.

	\param status is the partitioning status that will be set
*/
void PatchKernel::setPartitioningStatus(PartitioningStatus status)
{
	m_partitioningStatus = status;
}


/*!
	Evaluate partitioning load unbalance index.

	This index measures the performance lost to imbalanced load or, conversely,
	the performance that could be reclaimed by balancing the load.

	Unbalance index is evaluate almost as in Equation 1 of paper "Quantifying
	the Effectiveness of Load Balance Algorithms", Olga Pearce, Todd Gamblin†,
	Bronis R. de Supinski†, Martin Schulz†, Nancy M. Amato, Department of
	Computer Science and Engineering, Texas A&M University, College Station,
	TX, USA. The difference is that the imbalance factor evaluate by this
	function is not a percentage, i.e., it is not multiplied by 100.

	\result Partitioning load unbalance index.
*/
double PatchKernel::evalPartitioningUnbalance() const
{
	std::unordered_map<long, double> dummyCellWeights;

	return evalPartitioningUnbalance(dummyCellWeights);
}

/*!
	Evaluate partitioning load unbalance index.

	\param cellWeights are the weights of the cells, the weight represents the
	relative computational cost associated with a specified cell. If no weight
	is specified for a cell, a weight equal to one is used.
	\result Partitioning load unbalance index.
*/
double PatchKernel::evalPartitioningUnbalance(const std::unordered_map<long, double> &cellWeights) const
{
	if (!isPartitioned()) {
		return 0.;
	}

	// Evaluate partition weight
	double partitionWeight;
	if (!cellWeights.empty()) {
		CellConstIterator beginItr = internalCellConstBegin();
		CellConstIterator endItr   = internalCellConstEnd();

		partitionWeight = 0.;
		for (CellConstIterator cellItr = beginItr; cellItr != endItr; ++cellItr) {
			long cellId = cellItr.getId();

			double cellWeight;
			auto weightItr = cellWeights.find(cellId);
			if (weightItr != cellWeights.end()) {
				cellWeight = weightItr->second;
			} else {
				cellWeight = DEFAULT_PARTITIONING_WEIGTH;
			}

			partitionWeight += cellWeight;
		}
	} else {
		partitionWeight = DEFAULT_PARTITIONING_WEIGTH * getInternalCellCount();
	}

	// Evalaute global weights
	double totalPartitionWeight;
	MPI_Allreduce(&partitionWeight, &totalPartitionWeight, 1, MPI_DOUBLE, MPI_SUM, getCommunicator());

	double maximumPartitionWeight;
	MPI_Allreduce(&partitionWeight, &maximumPartitionWeight, 1, MPI_DOUBLE, MPI_MAX, getCommunicator());

	double meanPartitionWeight = totalPartitionWeight / getProcessorCount();

	// Evaluate the unbalance
	double unbalance = (maximumPartitionWeight / meanPartitionWeight - 1.);

	return unbalance;
}

/*!
	Prepares the patch for performing the partitioning.
*/
#if BITPIT_ENABLE_METIS==1
/*!
	This function uses METIS to evaluate patch partitioning, hence it can only be
	used when the patch is all on a single process.

	METIS expects weights to be integer numbers, non-integer weights are rounded to
	the nearest integer and weights less than 1 are set to 1.
*/
#else
/*!
	Default implementation is a no-op function and can only be used if the patch is
	empty or if the patch is not distributed and a single partition is requested.
*/
#endif
/*!
	\param cellWeights are the weights of the cells, the weight represents the
	relative computational cost associated with a specified cell. If no weight
	is specified for a cell, the default weight will be used
	\param defaultWeight is the default weight that will assigned to the cells
	for which an explicit weight has not been defined
	\param trackPartitioning if set to true the function will return the
	changes that will be performed in the alter step
	\result If the partitioning is tracked, returns a vector of adaption::Info
	that can be used to discover what changes will be performed in the alter
	step, otherwise an empty vector will be returned.
*/
std::vector<adaption::Info> PatchKernel::_partitioningPrepare(const std::unordered_map<long, double> &cellWeights, double defaultWeight, bool trackPartitioning)
{
	// Default partitioning can only be used when the patch is all on a single process
	if (isDistributed()) {
		throw std::runtime_error("Default partitioning can only be used when the patch is all on a single process");
	}

	// Early return if the mesh is empty
	if (empty(true)) {
		return std::vector<adaption::Info>();
	}

	// Early return if there is a single partition
	if (getProcessorCount() == 1) {
		return std::vector<adaption::Info>();
	}

	// Evaluate partitioning
#if BITPIT_ENABLE_METIS==1
	std::unordered_map<long, int> cellRanks;
	if (getRank() == getOwner()) {
		// Initialize map between patch vertices and METIS nodes
		//
		// METIS node numbering needs to be contiguous and needs to start from zero.
		std::unordered_map<long, idx_t> vertexToNodeMap;

		idx_t nodeId = 0;
		for (const Vertex &vertex : m_vertices) {
			vertexToNodeMap[vertex.getId()] = nodeId;
			++nodeId;
		}

		// Create METIS mesh
		idx_t nElements = getInternalCellCount();
		idx_t nNodes = getInternalVertexCount();

		idx_t connectSize = 0;
		for (const Cell &cell : m_cells){
			connectSize += static_cast<idx_t>(cell.getVertexCount());
		}

		std::vector<idx_t> connectStorage(connectSize);
		std::vector<idx_t> connectRanges(nElements + 1);
		std::vector<idx_t> elementWeights(nElements, static_cast<idx_t>(std::max(defaultWeight, 1.)));

		idx_t i = 0;
		idx_t j = 0;
		connectRanges[0] = 0;
		for (const Cell &cell : m_cells) {
			// Element connectivity
			for (long vertex : cell.getVertexIds()) {
				connectStorage[j] = vertexToNodeMap[vertex];
				++j;
			}
			connectRanges[i + 1] = j;

			// Element weight
			auto weightItr = cellWeights.find(cell.getId());
			if (weightItr != cellWeights.end()) {
				elementWeights[i] = static_cast<idx_t>(std::max(std::round(weightItr->second), 1.));
			}

			// Increase counters
			i++;
		}

		// Get the number of common nodes two elements should share to be considered neighbours
		idx_t nCommonNodes = getDimension();

		// Get the number of partitions the mesh should be split into
		idx_t nPartitions = getProcessorCount();

		// Evaluate partitioning
		idx_t objectiveValue;

		std::vector<idx_t> elementRanks(nElements);
		std::vector<idx_t> nodeRanks(nNodes);

		int status = METIS_PartMeshDual(&nElements, &nNodes, connectRanges.data(), connectStorage.data(),
										elementWeights.data(), nullptr, &nCommonNodes, &nPartitions, nullptr,
										nullptr, &objectiveValue, elementRanks.data(), nodeRanks.data());

		if (status != METIS_OK) {
			throw std::runtime_error("Error during partitioning (METIS error " + std::to_string(status) + ")");
		}

		// Fill the cell ranks
		int metisId = 0;
		for (const Cell &cell : m_cells) {
			int metisRank = elementRanks[metisId];
			if (metisRank != getRank()) {
				cellRanks[cell.getId()] = elementRanks[metisId];
			}
			++metisId;
		}
	}

	return _partitioningPrepare(cellRanks, trackPartitioning);
#else
	BITPIT_UNUSED(cellWeights);
	BITPIT_UNUSED(defaultWeight);
	BITPIT_UNUSED(trackPartitioning);

	throw std::runtime_error("METIS library is required for automatic patch partitioning.");
#endif
}

/*!
	Partitions the patch among the processes. Each cell will be assigned
	to a specific process according to the specified input.

	\param cellRanks are the ranks of the cells after the partitioning
	\param trackPartitioning if set to true, the changes to the patch will be
	tracked
	\result Returns a vector of adaption::Info that can be used to track
	the changes done during the partitioning.
*/
std::vector<adaption::Info> PatchKernel::_partitioningPrepare(const std::unordered_map<long, int> &cellRanks, bool trackPartitioning)
{
	// Fill partitioning ranks
	int patchRank = getRank();

	std::set<int> recvRanks;
	m_partitioningOutgoings.clear();
	for (auto &entry : cellRanks) {
		int recvRank = entry.second;
		if (recvRank == patchRank) {
			continue;
		}

		long cellId = entry.first;
		if (m_ghostCellOwners.count(cellId) > 0) {
			continue;
		}

		m_partitioningOutgoings.insert(entry);
		recvRanks.insert(recvRank);
	}

	// Identify exchange entries
	int nRanks = getProcessorCount();

	int nExchanges = recvRanks.size();
	std::vector<std::pair<int, int>> exchanges;
	exchanges.reserve(nExchanges);
	for (int recvRank : recvRanks) {
		exchanges.emplace_back(patchRank, recvRank);
	}

	int exchangesGatherCount = 2 * nExchanges;
	std::vector<int> exchangeGatherCount(nRanks);
	MPI_Allgather(&exchangesGatherCount, 1, MPI_INT, exchangeGatherCount.data(), 1, MPI_INT, m_communicator);

	std::vector<int> exchangesGatherDispls(nRanks, 0);
	for (int i = 1; i < nRanks; ++i) {
		exchangesGatherDispls[i] = exchangesGatherDispls[i - 1] + exchangeGatherCount[i - 1];
	}

	int nGlobalExchanges = nExchanges;
	MPI_Allreduce(MPI_IN_PLACE, &nGlobalExchanges, 1, MPI_INT, MPI_SUM, m_communicator);

	m_partitioningGlobalExchanges.resize(nGlobalExchanges);
	MPI_Allgatherv(exchanges.data(), exchangesGatherCount, MPI_INT, m_partitioningGlobalExchanges.data(),
	               exchangeGatherCount.data(), exchangesGatherDispls.data(), MPI_INT, m_communicator);

	std::sort(m_partitioningGlobalExchanges.begin(), m_partitioningGlobalExchanges.end(), greater<std::pair<int,int>>());

	// Get global list of ranks that will send data
	std::unordered_set<int> globalSendRanks;
	for (const std::pair<int, int> &entry : m_partitioningGlobalExchanges) {
		globalSendRanks.insert(entry.first);
	}

	// Get global list of ranks that will receive data
	std::unordered_set<int> globalRecvRanks;
	for (const std::pair<int, int> &entry : m_partitioningGlobalExchanges) {
		globalRecvRanks.insert(entry.second);
	}

	// Identify if this is a serialization or a normal partitioning
	//
	// We are serializing the patch if all the processes are sending all
	// their cells to the same rank.
	m_partitioningSerialization = (globalRecvRanks.size() == 1);
	if (m_partitioningSerialization) {
		int receiverRank = *(globalRecvRanks.begin());
		if (patchRank != receiverRank) {
			if (m_partitioningOutgoings.size() != (std::size_t) getInternalCellCount()) {
				m_partitioningSerialization = false;
			}
		}

		MPI_Allreduce(MPI_IN_PLACE, &m_partitioningSerialization, 1, MPI_C_BOOL, MPI_LAND, m_communicator);
	}

	// Build the information on the cells that will be sent
	//
	// Only internal cells are tracked.
	std::vector<adaption::Info> partitioningData;
	if (trackPartitioning) {
		for (const std::pair<int, int> &entry : m_partitioningGlobalExchanges) {
			int sendRank = entry.first;
			if (sendRank != patchRank) {
				continue;
			}

			int recvRank = entry.second;

			std::vector<long> previous;
			for (const auto &entry : m_partitioningOutgoings) {
				int cellRank = entry.second;
				if (cellRank != recvRank) {
					continue;
				}

				long cellId = entry.first;
				previous.push_back(cellId);
			}

			if (!previous.empty()) {
				partitioningData.emplace_back();
				adaption::Info &partitioningInfo = partitioningData.back();
				partitioningInfo.entity   = adaption::ENTITY_CELL;
				partitioningInfo.type     = adaption::TYPE_PARTITION_SEND;
				partitioningInfo.rank     = recvRank;
				partitioningInfo.previous = std::move(previous);
			}
		}
	}

	return partitioningData;
}

/*!
    Alter the patch performing the partitioning.

    \param trackPartitioning if set to true the function will return the changes
    done to the patch during the partitioning
    \result If the partitioning is tracked, returns a vector of adaption::Info
    with all the changes done to the patch during the partitioning, otherwise
    an empty vector will be returned.
*/
std::vector<adaption::Info> PatchKernel::_partitioningAlter(bool trackPartitioning)
{
    // Adjacencies need to be up-to-date
    updateAdjacencies();

    // Ghost final ghost owners
    //
    // If we are serializing the patch, we need to delete all the ghosts cells.
    //
    // If we are not serializing the patch, some of the cells that will be send
    // during partitioning may be ghosts on other processes. Therefore, we
    // need to identify the owners of the ghosts after the partitioning.
    std::unordered_map<long, int> ghostCellOwnershipChanges;
    if (!m_partitioningSerialization) {
        if (isPartitioned()) {
            ghostCellOwnershipChanges = _partitioningAlter_evalGhostCellOwnershipChanges();
        }
    } else {
        _partitioningAlter_deleteGhosts();
    }

    // Communicate patch data structures
    int patchRank = getRank();

    m_partitioningCellsTag = communications::tags().generate(m_communicator);
    m_partitioningVerticesTag = communications::tags().generate(m_communicator);

    std::unordered_set<int> batchSendRanks;
    std::unordered_set<int> batchRecvRanks;

    std::vector<adaption::Info> partitioningData;
    std::vector<adaption::Info> rankPartitioningData;
    while (!m_partitioningGlobalExchanges.empty()) {
        // Add exchanges to the batch
        //
        // Inside a batch we can mix send and receives, but a process can be
        // either a sender or a receiver, it cannot be both.
        batchSendRanks.clear();
        batchRecvRanks.clear();
        while (!m_partitioningGlobalExchanges.empty()) {
            const std::pair<int, int> &entry = m_partitioningGlobalExchanges.back();

            int entrySendRank = entry.first;
            if (batchRecvRanks.count(entrySendRank)) {
                break;
            }

            int entryRecvRank = entry.second;
            if (batchSendRanks.count(entryRecvRank)) {
                break;
            }

            batchSendRanks.insert(entrySendRank);
            batchRecvRanks.insert(entryRecvRank);
            m_partitioningGlobalExchanges.pop_back();
        }

        // Detect the role of the current process
        bool isSender   = (batchSendRanks.count(patchRank) > 0);
        bool isReceiver = (batchRecvRanks.count(patchRank) > 0);

        // Perform sends/receives
        if (isSender) {
            rankPartitioningData = _partitioningAlter_sendCells(batchRecvRanks, trackPartitioning, &ghostCellOwnershipChanges);
        } else if (isReceiver) {
            rankPartitioningData = _partitioningAlter_receiveCells(batchSendRanks, trackPartitioning, &ghostCellOwnershipChanges);
        }

        if (trackPartitioning) {
            for (adaption::Info &rankPartitioningInfo : rankPartitioningData) {
                partitioningData.emplace_back(std::move(rankPartitioningInfo));
            }
        }

        // Update ghost ownership
        for (int sendRank : batchSendRanks) {
            _partitioningAlter_applyGhostCellOwnershipChanges(sendRank, &ghostCellOwnershipChanges);
        }
    }

    assert(ghostCellOwnershipChanges.size() == 0);

    communications::tags().trash(m_partitioningCellsTag, m_communicator);
    communications::tags().trash(m_partitioningVerticesTag, m_communicator);

    return partitioningData;
}

/*!
    Get the ghost that will change ownership after partitioning.

    Some of the cells that are send during a partitioning may be ghosts on
    other processes. We need to find out the final ghost owners after the
    partitioning.

    This function uses the ghost exchange information.

    \result The ghosts that will change ownership after the partitioning.
*/
std::unordered_map<long, int> PatchKernel::_partitioningAlter_evalGhostCellOwnershipChanges()
{
    int patchRank = getRank();

    // Initialize communications
    //
    // The communications will exchange the ranks on ghosts cells.
    DataCommunicator notificationCommunicator(getCommunicator());
    size_t notificationDataSize = sizeof(patchRank);

    // Set and start the receives
    for (const auto &entry : getGhostCellExchangeTargets()) {
        const int rank = entry.first;
        const auto &targetCells = entry.second;

        notificationCommunicator.setRecv(rank, targetCells.size() * notificationDataSize);
        notificationCommunicator.startRecv(rank);
    }

    // Set and start the sends
    //
    // Data buffer is filled with the ranks that will own source cells after
    // the partitioning.
    for (const auto &entry : getGhostCellExchangeSources()) {
        const int rank = entry.first;
        auto &sourceCells = entry.second;

        notificationCommunicator.setSend(rank, sourceCells.size() * notificationDataSize);
        SendBuffer &buffer = notificationCommunicator.getSendBuffer(rank);
        for (long id : sourceCells) {
            int finalOwner;
            if (m_partitioningOutgoings.count(id) > 0) {
                finalOwner = m_partitioningOutgoings.at(id);
            } else {
                finalOwner = patchRank;
            }

            buffer << finalOwner;
        }
        notificationCommunicator.startSend(rank);
    }

    // Receive the final owners of of the ghosts
    //
    // Data buffer contains the ranks that will own ghost cells after the
    // partitioning.
    std::unordered_map<long, int> ghostCellOwnershipChanges;

    int nCompletedRecvs = 0;
    while (nCompletedRecvs < notificationCommunicator.getRecvCount()) {
        int rank = notificationCommunicator.waitAnyRecv();
        const auto &list = getGhostCellExchangeTargets(rank);

        RecvBuffer &buffer = notificationCommunicator.getRecvBuffer(rank);
        for (long id : list) {
            int finalOwner;
            buffer >> finalOwner;

            if (finalOwner != m_ghostCellOwners.at(id)) {
                ghostCellOwnershipChanges[id] = finalOwner;
            }
        }

        ++nCompletedRecvs;
    }

    // Wait for the sends to finish
    notificationCommunicator.waitAllSends();

    return ghostCellOwnershipChanges;
}

/*!
    Apply changes of ghost ownership for ghosts previously owned by the
    specified sender process.

    \param sendRank is the rank of the process sending the cells
    \param[in,out] ghostCellOwnershipChanges are the ghosts that will change
    ownership after the partitioning, on output the list will be updated
    removing the ghosts that are no longer on the partition (i.e., ghosts
    deleted or promoted to internal cell) and the ghosts whose ownership
    have been updated
*/
void PatchKernel::_partitioningAlter_applyGhostCellOwnershipChanges(int sendRank,
                                                                std::unordered_map<long, int> *ghostCellOwnershipChanges)
{
    for (auto itr = ghostCellOwnershipChanges->begin(); itr != ghostCellOwnershipChanges->end();) {
        // Consider only ghosts previously owned by the sender
        long ghostCellId = itr->first;
        int previousGhostCellOwner = m_ghostCellOwners.at(ghostCellId);
        if (previousGhostCellOwner != sendRank) {
            ++itr;
            continue;
        }

        // Update ghost owner
        int finalGhostCellOwner = itr->second;
        setGhostCellOwner(ghostCellId, finalGhostCellOwner);
        itr = ghostCellOwnershipChanges->erase(itr);
    }
}

/*!
    Delete ghosts.
*/
void PatchKernel::_partitioningAlter_deleteGhosts()
{
    // Delete ghost cells
    std::vector<long> cellsDeleteList;
    cellsDeleteList.reserve(m_ghostCellOwners.size());
    for (const auto &entry : m_ghostCellOwners) {
        long cellId = entry.first;
        cellsDeleteList.emplace_back(cellId);
    }

    deleteCells(cellsDeleteList);

    // Prune stale adjacencies
    pruneStaleAdjacencies();

    // Prune stale interfaces
    //
    // Interfaces will be re-created after the partitioning.
    pruneStaleInterfaces();

    // Delete vertices no longer used
    deleteOrphanVertices();

    // Convert all ghost vertices to internal vertices
    while (getGhostVertexCount() > 0) {
        ghostVertex2InternalVertex(m_firstGhostVertexId);
    }
}

/*!
    Sends the given list of cells to the process with the specified rank.

    \param recvRanks are the receiver ranks
    \param trackPartitioning if set to true the function will return the changes
    done to the patch during the partitioning
    \param[in,out] ghostCellOwnershipChanges are the ghosts that will change
    ownership after the partitioning, on output the list will be updated
    removing the ghosts that are no longer on the partition (i.e., ghosts
    deleted or promoted to internal cell) and the ghosts whose ownership
    have been updated
    \result If the partitioning is tracked, returns a vector of adaption::Info
    with all the changes done to the patch during the partitioning, otherwise
    an empty vector will be returned.
*/
std::vector<adaption::Info> PatchKernel::_partitioningAlter_sendCells(const std::unordered_set<int> &recvRanks, bool trackPartitioning,
                                                                      std::unordered_map<long, int> *ghostCellOwnershipChanges)
{
    // Initialize adaption data
    std::vector<adaption::Info> partitioningData;
    if (trackPartitioning) {
        partitioningData.reserve(recvRanks.size());
    }

    // Detect if the rank is sending all its cells
    std::size_t nOutgoingsOverall = m_partitioningOutgoings.size();
    bool sendingAllCells = (nOutgoingsOverall == (std::size_t) getInternalCellCount());

    //
    // Send data to the receivers
    //
    const double ACTIVATE_MEMORY_LIMIT_THRESHOLD = 0.15;

    int patchDimension = getDimension();

    MPI_Request verticesSizeRequest = MPI_REQUEST_NULL;
    MPI_Request cellsSizeRequest    = MPI_REQUEST_NULL;

    MPI_Request verticesRequest = MPI_REQUEST_NULL;
    MPI_Request cellsRequest    = MPI_REQUEST_NULL;

    OBinaryStream verticesBuffer;
    OBinaryStream cellsBuffer;

    std::vector<long> neighsList;
    std::unordered_set<long> frontierNeighs;
    std::unordered_set<long> frontierVertices;
    std::unordered_set<long> frontierFaceVertices;
    std::unordered_set<ConstCellHalfEdge, ConstCellHalfEdge::Hasher> frontierEdges;

    std::unordered_set<long> outgoingCells;
    std::unordered_set<long> frameCells;
    std::unordered_set<long> haloCells;

    std::unordered_set<long> frameVertices;
    std::unordered_set<long> haloVertices;

    std::vector<long> cellSendList;
    std::unordered_set<long> vertexSendList;

    std::unordered_set<long> ghostCellsOverall;
    std::vector<long> frameCellsOverall;
    std::size_t frameCellIndexOverall = 0;

    for (int recvRank : recvRanks) {
        //
        // Fill the list of cells explicitly marked for sending
        //
        outgoingCells.clear();
        for (const auto &rankEntry : m_partitioningOutgoings) {
            int rank = rankEntry.second;
            if (rank != recvRank) {
                continue;
            }

            long cellId = rankEntry.first;
            outgoingCells.insert(cellId);
        }

        //
        // Identify frame and halo
        //
        // Along with the cells explicitly marked for sending, we need to send
        // also a halo of surrounding cells. Those cells will be used by the
        // receiver to connect the cells it receives to the existing cells and
        // to generate the ghost cells.
        //
        // The faces that tell apart cells explicitly marked for sending from
        // halo cells are called "frontier faces". We can identify frontier
        // faces looping through the outgoing cells an looking for faces with
        // a neighbour not explicitly marked for being sent to the receiver
        // rank.
        //
        // Frame is made up by cells explicitly marked for being sent to the
        // receiver rank that have a face, an edge or a vertex on a frontier
        // face.
        //
        // Halo is made up by cells not explicitly marked for being sent to
        // the receiver that have a face, an edge or a vertex on a frontier
        // face.
        //
        // We also identify cells that, at the end of the partitionig, will
        // be ghosts for the current rank. These are all the outgonig cells
        // that have a face/edge/vertex on the inner frontier. A face/edge/
        // vertex is on the inner frontier if its on the frontier and one of
        // the cells that contain that item is not an outgoing cell (i.e.,
        // is not explicitly marked for being sent to any rank).
        //
        // There are no halo nor frame cells if we are serializing a patch.
        //
        // NOTE: for three-dimensional unstructured non-conformal meshes we
        // need to explicitly search cells that have an edge on the frontier,
        // searching for cells that have a vertex on the frontier is not
        // enough (for unstructured meshes we may have a cell that touches the
        // frontier only through an edge).
        if (!m_partitioningSerialization) {
            haloCells.clear();
            frameCells.clear();

            frontierVertices.clear();
            frontierEdges.clear();
            for (long cellId : outgoingCells) {
                Cell &cell = m_cells.at(cellId);

                const int nFaces = cell.getFaceCount();
                for (int face = 0; face < nFaces; ++face) {
                    int nFaceAdjacencies = cell.getAdjacencyCount(face);
                    if (nFaceAdjacencies == 0) {
                        continue;
                    }

                    const long *faceAdjacencies = cell.getAdjacencies(face);
                    for (int i = 0; i < nFaceAdjacencies; ++i) {
                        // Check if the we are on the frontier
                        long neighId = faceAdjacencies[i];
                        if (outgoingCells.count(neighId) > 0) {
                            continue;
                        }

                        // Select the cell with only one adjacency
                        long frontierCellId;
                        long frontierFace;
                        const Cell *frontierCell;
                        if (nFaceAdjacencies == 1) {
                            frontierCellId = cellId;
                            frontierFace = face;
                            frontierCell = &cell;
                        } else {
                            const Cell &neigh = getCell(neighId);

                            frontierCellId = neighId;
                            frontierFace = findAdjoinNeighFace(cell, face, neigh);
                            frontierCell = &neigh;

                            assert(frontierFace >= 0);
                        }

                        // Clear neighbour list
                        frontierNeighs.clear();

                        //
                        // Add frontier face neighbours
                        //

                        // Check if the face is on the inner frontier
                        //
                        // To be on the inner frontier, the face needs to be
                        // on a cell not explicitly marked for being sent to
                        // any rank. We are iterating on the cells explicitly
                        // marked for being sent to the receiver rank, hence
                        // the current cell is definitely an outgoing cell.
                        // Therefore, the face will be on the inner frontier
                        // if the neighbour is not an outgoing cell.
                        bool innerFrontierFace = (m_partitioningOutgoings.count(neighId) == 0);

                        // Add the neighbours to the list
                        //
                        // If the face is on the inner frontier, the outgoing
                        // cell is the current cell (neighbour cannot be an
                        // outgoing cell, otherwise the face will not be on
                        // the inner frontier).
                        frontierNeighs.insert(cellId);
                        frontierNeighs.insert(neighId);

                        if (innerFrontierFace) {
                            ghostCellsOverall.insert(cellId);
                        }

                        //
                        // Add frontier vertex neighbours
                        //
                        ConstProxyVector<int> frontierFaceLocalVerticesIds = frontierCell->getFaceLocalVertexIds(frontierFace);
                        int nFrontierFaceVertices = frontierFaceLocalVerticesIds.size();

                        frontierFaceVertices.clear();
                        for (int k = 0; k < nFrontierFaceVertices; ++k) {
                            long vertexId = frontierCell->getFaceVertexId(frontierFace, k);
                            frontierFaceVertices.insert(vertexId);

                            // Avoid adding duplicate vertices
                            auto frontierVertexItr = frontierVertices.find(vertexId);
                            if (frontierVertexItr != frontierVertices.end()) {
                                continue;
                            }

                            // Add vertex to the list of frontier vertices
                            frontierVertices.insert(vertexId);

                            // Find vertex neighbours
                            neighsList.clear();
                            int vertex = frontierFaceLocalVerticesIds[k];
                            findCellVertexNeighs(frontierCellId, vertex, &neighsList);

                            // Check if the vertex is on the inner frontier
                            bool innerFrontierVertex = (m_partitioningOutgoings.count(frontierCellId) == 0);
                            if (!innerFrontierVertex) {
                                for (long frontierNeighId : neighsList) {
                                    if (m_partitioningOutgoings.count(frontierNeighId) == 0) {
                                        innerFrontierVertex = true;
                                    }
                                }
                            }

                            // Add neighbours to the list
                            for (long frontierNeighId : neighsList) {
                                frontierNeighs.insert(frontierNeighId);
                                if (innerFrontierVertex) {
                                    if (m_partitioningOutgoings.count(frontierNeighId) > 0) {
                                        ghostCellsOverall.insert(frontierNeighId);
                                    }
                                }
                            }
                        }

                        //
                        // Add frontier edge neighbours
                        //
                        if (patchDimension == 3) {
                            int nFrontierCellEdges = frontierCell->getEdgeCount();
                            for (int edge = 0; edge < nFrontierCellEdges; ++edge) {
                                // Edge information
                                int nEdgeVertices = frontierCell->getEdgeVertexCount(edge);

                                ConstCellHalfEdge frontierEdge = ConstCellHalfEdge(*frontierCell, edge, ConstCellHalfEdge::WINDING_NATURAL);

                                // Discard edges that do not belong to the
                                // current frontier face
                                ConstProxyVector<long> edgeVertexIds = frontierEdge.getVertexIds();

                                bool isFrontierFaceEdge = true;
                                for (int k = 0; k < nEdgeVertices; ++k) {
                                    long edgeVertexId = edgeVertexIds[k];
                                    if (frontierFaceVertices.count(edgeVertexId) == 0) {
                                        isFrontierFaceEdge = false;
                                        break;
                                    }
                                }

                                if (!isFrontierFaceEdge) {
                                    continue;
                                }

                                // Avoid adding duplicate edges
                                frontierEdge.setWinding(ConstCellHalfEdge::WINDING_REVERSE);
                                auto frontierEdgeItr = frontierEdges.find(frontierEdge);
                                if (frontierEdgeItr != frontierEdges.end()) {
                                    continue;
                                } else {
                                    frontierEdge.setWinding(ConstCellHalfEdge::WINDING_NATURAL);
                                    frontierEdgeItr = frontierEdges.find(frontierEdge);
                                    if (frontierEdgeItr != frontierEdges.end()) {
                                        continue;
                                    }
                                }

                                // Add edge to the list of frontier edges
                                frontierEdges.insert(std::move(frontierEdge));

                                // Find edge neighbours
                                neighsList.clear();
                                findCellEdgeNeighs(frontierCellId, edge, &neighsList);

                                // Check if the vertex is on the inner frontier
                                bool innerFrontierEdge = (m_partitioningOutgoings.count(frontierCellId) == 0);
                                if (!innerFrontierEdge) {
                                    for (long frontierNeighId : neighsList) {
                                        if (m_partitioningOutgoings.count(frontierNeighId) == 0) {
                                            innerFrontierEdge = true;
                                        }
                                    }
                                }

                                // Add neighbours to the list
                                for (long frontierNeighId : neighsList) {
                                    frontierNeighs.insert(frontierNeighId);
                                    if (innerFrontierEdge) {
                                        if (m_partitioningOutgoings.count(frontierNeighId) > 0) {
                                            ghostCellsOverall.insert(frontierNeighId);
                                        }
                                    }
                                }
                            }
                        }

                        // Tell apart frame and halo cells
                        //
                        // Frame cells on inner frontier will be ghost cells
                        // for the current rank.
                        for (long frontierNeighId : frontierNeighs) {
                            if (outgoingCells.count(frontierNeighId) > 0) {
                                frameCells.insert(frontierNeighId);
                            } else {
                                haloCells.insert(frontierNeighId);
                            }
                        }
                    }
                }
            }
        }

        // Order cells to send
        //
        // To allow the receiver to efficently store the cells, first we
        // send the cells that are internal for the receiver, then the
        // halo cells.
        std::size_t nOutgoingCells = outgoingCells.size();
        std::size_t nHaloCells     = haloCells.size();

        cellSendList.resize(nOutgoingCells + nHaloCells);
        if (!sendingAllCells) {
            frameCellsOverall.resize(frameCellsOverall.size() + frameCells.size());
        }

        std::size_t outgoingIndex = 0;
        for (long cellId : outgoingCells) {
            cellSendList[outgoingIndex] = cellId;
            ++outgoingIndex;

            if (!sendingAllCells && frameCells.count(cellId) > 0) {
                frameCellsOverall[frameCellIndexOverall] = cellId;
                ++frameCellIndexOverall;
            }
        }

        std::size_t haloIndex = outgoingIndex;
        for (long cellId : haloCells) {
            cellSendList[haloIndex] = cellId;
            ++haloIndex;
        }

        //
        // Communicate cell buffer size
        //

        // Wait for previous comunications to finish
        if (cellsSizeRequest != MPI_REQUEST_NULL) {
            MPI_Wait(&cellsSizeRequest, MPI_STATUS_IGNORE);
        }

        // Start the communication
        long cellsBufferSize = 2 * sizeof(long) + 2 * nHaloCells * sizeof(int) + 2 * (nOutgoingCells + nHaloCells) * sizeof(bool);
        for (const long cellId : cellSendList) {
            cellsBufferSize += m_cells.at(cellId).getBinarySize();
        }

        MPI_Isend(&cellsBufferSize, 1, MPI_LONG, recvRank, m_partitioningCellsTag, m_communicator, &cellsSizeRequest);

        //
        // Create the list of vertices to send
        //
        // On serialization there are no frame nor halo cells, however the
        // vertices on border faces are considered frame vertices, becuase
        // they will be used to link the cells on the recevier (they will
        // be duplicate vertices on the receiver).
        //
        frameVertices.clear();
        haloVertices.clear();
        vertexSendList.clear();
        for (const long cellId : cellSendList) {
            const Cell &cell = m_cells.at(cellId);

            ConstProxyVector<long> cellVertexIds = cell.getVertexIds();
            int nCellVertices = cellVertexIds.size();
            for (int j = 0; j < nCellVertices; ++j) {
                long vertexId = cellVertexIds[j];

                if (frameCells.count(cellId) > 0) {
                    frameVertices.insert(vertexId);
                } else if (haloCells.count(cellId) > 0) {
                    haloVertices.insert(vertexId);
                }

                vertexSendList.insert(vertexId);
            }
        }

        if (m_partitioningSerialization) {
            for (const long cellId : cellSendList) {
                const Cell &cell = m_cells.at(cellId);

                int nCellFaces = cell.getFaceCount();
                for (int face = 0; face < nCellFaces; ++face) {
                    if (!cell.isFaceBorder(face)) {
                        continue;
                    }

                    int nFaceVertices = cell.getFaceVertexCount(face);
                    for (int k = 0; k < nFaceVertices; ++k) {
                        long vertexId = cell.getFaceVertexId(face, k);
                        frameVertices.insert(vertexId);
                    }
                }
            }
        }

        //
        // Communicate vertex buffer size
        //

        // Wait for previous comunications to finish
        if (verticesSizeRequest != MPI_REQUEST_NULL) {
            MPI_Wait(&verticesSizeRequest, MPI_STATUS_IGNORE);
        }

        // Start the communication
        long verticesBufferSize = sizeof(long) + 2 * vertexSendList.size() * sizeof(bool);
        for (long vertexId : vertexSendList) {
            verticesBufferSize += m_vertices[vertexId].getBinarySize();
        }

        MPI_Isend(&verticesBufferSize, 1, MPI_LONG, recvRank, m_partitioningVerticesTag, m_communicator, &verticesSizeRequest);

        //
        // Send vertex data
        //

        // Wait for previous comunications to finish
        if (verticesRequest != MPI_REQUEST_NULL) {
            MPI_Wait(&verticesRequest, MPI_STATUS_IGNORE);
        }

        // Fill buffer with vertex data
        verticesBuffer.setSize(verticesBufferSize);
        verticesBuffer.seekg(0);

        verticesBuffer << (long) vertexSendList.size();
        for (long vertexId : vertexSendList) {
            // Cell information
            bool isFrame = (frameVertices.count(vertexId) > 0);
            bool isHalo  = (haloVertices.count(vertexId) > 0);

            verticesBuffer << isFrame;
            verticesBuffer << isHalo;

            // Certex data
            verticesBuffer << m_vertices[vertexId];
        }

        if (verticesBufferSize != (long) verticesBuffer.getSize()) {
            throw std::runtime_error ("Cell buffer size does not match calculated size");
        }

        MPI_Isend(verticesBuffer.data(), verticesBuffer.getSize(), MPI_CHAR, recvRank, m_partitioningVerticesTag, m_communicator, &verticesRequest);

        //
        // Send cell data
        //

        // Wait for previous comunications to finish
        if (cellsRequest != MPI_REQUEST_NULL) {
            MPI_Wait(&cellsRequest, MPI_STATUS_IGNORE);
        }

        // Fill the buffer with cell data
        cellsBuffer.setSize(cellsBufferSize);
        cellsBuffer.seekg(0);

        cellsBuffer << (long) nOutgoingCells;
        cellsBuffer << (long) nHaloCells;
        for (long cellId : cellSendList) {
            // Cell information
            bool isFrame = (frameCells.count(cellId) > 0);
            bool isHalo  = (haloCells.count(cellId) > 0);

            cellsBuffer << isFrame;
            cellsBuffer << isHalo;

            // Cell owner on receiver
            //
            // This is only needed if the cell is on the halo, in the other
            // case the owner is always the receiver itself.
            if (isHalo) {
                int cellOwnerOnReceiver;
                if (m_partitioningOutgoings.count(cellId) > 0) {
                    cellOwnerOnReceiver = m_partitioningOutgoings.at(cellId);
                } else if (m_ghostCellOwners.count(cellId) > 0) {
                    cellOwnerOnReceiver = m_ghostCellOwners.at(cellId);
                } else {
                    cellOwnerOnReceiver = m_rank;
                }

                cellsBuffer << cellOwnerOnReceiver;

                int ghostCellOwnershipChange;
                if (ghostCellOwnershipChanges->count(cellId) > 0) {
                    ghostCellOwnershipChange = ghostCellOwnershipChanges->at(cellId);
                } else {
                    ghostCellOwnershipChange = -1;
                }

                cellsBuffer << ghostCellOwnershipChange;
            }

            // Cell data
            const Cell &cell = m_cells.at(cellId);

            cellsBuffer << cell;
        }

        if (cellsBufferSize != (long) cellsBuffer.getSize()) {
            throw std::runtime_error ("Cell buffer size does not match calculated size");
        }

        MPI_Isend(cellsBuffer.data(), cellsBuffer.getSize(), MPI_CHAR, recvRank, m_partitioningCellsTag, m_communicator, &cellsRequest);

        //
        // Update adaption info
        //
        if (trackPartitioning) {
            // Update partition
            //
            // The ids of the cells send will be stored accordingly to the send
            // order, this is the same order that will be used on the process
            // that has received the cell. Since the order is the same, the
            // two processes are able to exchange cell data without additional
            // communications (they already know the list of cells for which
            // data is needed and the order in which these data will be sent).
            partitioningData.emplace_back();
            adaption::Info &partitioningInfo = partitioningData.back();
            partitioningInfo.entity = adaption::ENTITY_CELL;
            partitioningInfo.type   = adaption::TYPE_PARTITION_SEND;
            partitioningInfo.rank   = recvRank;

            partitioningInfo.previous.resize(nOutgoingCells);
            for (std::size_t i = 0; i < nOutgoingCells; ++i) {
                long cellId = cellSendList[i];
                partitioningInfo.previous[i] = cellId;
            }
        }

        // Delete outgoing cells not in the frame
        std::vector<long> deleteList;
        deleteList.clear();
        for (std::size_t i = 0; i < nOutgoingCells; ++i) {
            long cellId = cellSendList[i];
            if (frameCells.count(cellId) == 0) {
                deleteList.push_back(cellId);
            }
        }

        deleteCells(deleteList);

        // Prune cell adjacencies and interfaces
        //
        // At this stage we cannot fully update adjacencies and interfaces, but
        // we need to remove stale adjacencies and interfaces.
        pruneStaleAdjacencies();

        pruneStaleInterfaces();

        // If we are sending many cells try to reduced the used memory
        bool keepMemoryLimited = (nOutgoingCells > ACTIVATE_MEMORY_LIMIT_THRESHOLD * getInternalCellCount());
        if (keepMemoryLimited) {
            // Squeeze cells
            squeezeCells();

            // Squeeze interfaces
            squeezeInterfaces();

            // Delete orphan vertices
            deleteOrphanVertices();
            squeezeVertices();
        }
    }

    //
    // Update ghost and frame cells
    //

    // If the process is sending all its cells we can just clear the patch.
    if (!sendingAllCells) {
        std::vector<long> deleteList;
        std::vector<long> neighIds;

        // Delete frame cells or move them into the ghosts
        deleteList.clear();
        for (long cellId : frameCellsOverall) {
            bool moveToGhostCells = (ghostCellsOverall.count(cellId) > 0);
            if (moveToGhostCells) {
                int cellOwner = m_partitioningOutgoings.at(cellId);
                internalCell2GhostCell(cellId, cellOwner);
            } else {
                deleteList.push_back(cellId);
                ghostCellOwnershipChanges->erase(cellId);
            }
        }

        deleteCells(deleteList);

        // Prune cell adjacencies
        //
        // At this stage we cannot fully update the adjacencies, but we need
        // to remove stale adjacencies.
        pruneStaleAdjacencies();

        // Update cell adjacencies
        updateAdjacencies();

        // Delete stale ghosts
        //
        // Loop over all the ghosts and keep only the cells that have at least
        // one internal neighbour that is still on this process.
        //
        // Stale ghosts have to be deleted after processing frame cells,
        // because some of the frame cells moved into ghosts may be stale
        // ghosts.
        deleteList.clear();
        for (const auto &entry : m_ghostCellOwners) {
            long cellId = entry.first;
            bool keep = false;

            // First do a cheap search among the face neighbours.
            const Cell &cell = m_cells.at(cellId);
            const long *adjacencies = cell.getAdjacencies();
            int nCellAdjacencies = cell.getAdjacencyCount();
            for (int i = 0; i < nCellAdjacencies; ++i) {
                long neighId = adjacencies[i];
                if (m_ghostCellOwners.count(neighId) > 0) {
                    continue;
                } else if (m_partitioningOutgoings.count(neighId) > 0) {
                    continue;
                }

                keep = true;
                break;
            }

            // If we haven't find a neighbour that is still on this
            // process, do a search among all the neighbours.
            if (!keep) {
                neighIds.clear();
                findCellNeighs(cellId, &neighIds);
                for (long neighId : neighIds) {
                    if (m_ghostCellOwners.count(neighId) > 0) {
                        continue;
                    } else if (m_partitioningOutgoings.count(neighId) > 0) {
                        continue;
                    }

                    keep = true;
                    break;
                }
            }

            // Add the cell to the delete list
            if (!keep) {
                deleteList.push_back(cellId);
                ghostCellOwnershipChanges->erase(cellId);
            }
        }

        deleteCells(deleteList);

        // Prune cell adjacencies and interfaces
        //
        // At this stage we cannot fully update adjacencies and interfaces, but
        // we need to remove stale adjacencies and interfaces.
        pruneStaleAdjacencies();

        pruneStaleInterfaces();

        // Delete orphan vertices
        deleteOrphanVertices();
    } else {
        // The process has sent all its cells, the patch is now empty
        reset();
        ghostCellOwnershipChanges->clear();
    }

    // Wait for previous communications to finish
    if (cellsSizeRequest != MPI_REQUEST_NULL) {
        MPI_Wait(&cellsSizeRequest, MPI_STATUS_IGNORE);
    }

    if (verticesSizeRequest != MPI_REQUEST_NULL) {
        MPI_Wait(&verticesSizeRequest, MPI_STATUS_IGNORE);
    }

    if (verticesRequest != MPI_REQUEST_NULL) {
        MPI_Wait(&verticesRequest, MPI_STATUS_IGNORE);
    }

    if (cellsRequest != MPI_REQUEST_NULL) {
        MPI_Wait(&cellsRequest, MPI_STATUS_IGNORE);
    }

    // Return adaption info
    return partitioningData;
}

/*!
    Receives a list of cells from the specified process.

    \param sendRanks are the rank of the processes sending the cells
    \param trackPartitioning if set to true the function will return the changes
    done to the patch during the partitioning
    \param[in,out] ghostCellOwnershipChanges are the ghosts that will change
    ownership after the partitioning, on output the list will be updated
    removing the ghosts that are no longer on the partition (i.e., ghosts
    deleted or promoted to internal cell) and the ghosts whose ownership
    have been updated
    \result If the partitioning is tracked, returns a vector of adaption::Info
    with all the changes done to the patch during the partitioning, otherwise
    an empty vector will be returned.
*/
std::vector<adaption::Info> PatchKernel::_partitioningAlter_receiveCells(const std::unordered_set<int> &sendRanks, bool trackPartitioning,
                                                                         std::unordered_map<long, int> *ghostCellOwnershipChanges)
{
    //
    // Start receiving buffer sizes
    //
    int nSendRanks = sendRanks.size();

    std::vector<MPI_Request> cellsSizeRequests(nSendRanks, MPI_REQUEST_NULL);
    std::vector<MPI_Request> verticesSizeRequests(nSendRanks, MPI_REQUEST_NULL);

    std::vector<long> cellsBufferSizes(nSendRanks);
    std::vector<long> verticesBufferSizes(nSendRanks);

    std::unordered_map<int, int> sendRankIndexes;
    sendRankIndexes.reserve(nSendRanks);

    for (int sendRank : sendRanks) {
        int sendRankIndex = sendRankIndexes.size();
        sendRankIndexes[sendRank] = sendRankIndex;

        // Cell buffer size
        long &cellsBufferSize = cellsBufferSizes[sendRankIndex];
        MPI_Request &cellsSizeRequest = cellsSizeRequests[sendRankIndex];
        MPI_Irecv(&cellsBufferSize, 1, MPI_LONG, sendRank, m_partitioningCellsTag, m_communicator, &cellsSizeRequest);

        // Vertex buffer size
        long &verticesBufferSize = verticesBufferSizes[sendRankIndex];
        MPI_Request &verticesSizeRequest = verticesSizeRequests[sendRankIndex];
        MPI_Irecv(&verticesBufferSize, 1, MPI_LONG, sendRank, m_partitioningVerticesTag, m_communicator, &verticesSizeRequest);
    }

    // Initialize data structured for data exchange
    std::vector<MPI_Request> cellsRequests(nSendRanks, MPI_REQUEST_NULL);
    std::vector<MPI_Request> verticesRequests(nSendRanks, MPI_REQUEST_NULL);

    std::vector<std::unique_ptr<IBinaryStream>> cellsBuffers(nSendRanks);
    std::vector<std::unique_ptr<IBinaryStream>> verticesBuffers(nSendRanks);

    // Fill partitioning info
    std::vector<adaption::Info> partitioningData;
    if (trackPartitioning) {
        partitioningData.resize(nSendRanks);
        for (int sendRank : sendRanks) {
            int sendRankIndex = sendRankIndexes.at(sendRank);

            adaption::Info &partitioningInfo = partitioningData[sendRankIndex];
            partitioningInfo.entity = adaption::ENTITY_CELL;
            partitioningInfo.type   = adaption::TYPE_PARTITION_RECV;
            partitioningInfo.rank   = sendRank;
        }
    }

    // Mark border interfaces of ghost cells as dangling
    //
    // We may received cells that connect to the existing mesh through one
    // of the faces that are now borders. Marking those border interfaces as
    // dangling allows to delete them and create new internal interfaces.
    if (getInterfacesBuildStrategy() != INTERFACES_NONE) {
        CellConstIterator endItr = ghostCellConstEnd();
        for (CellConstIterator itr = ghostCellConstBegin(); itr != endItr; ++itr) {
            const Cell &cell = *itr;
            const long *interfaces = cell.getInterfaces();
            const int nCellInterfaces = cell.getInterfaceCount();

            setCellAlterationFlags(cell.getId(), FLAG_INTERFACES_DIRTY);

            for (int k = 0; k < nCellInterfaces; ++k) {
                long interfaceId = interfaces[k];
                const Interface &interface = getInterface(interfaceId);
                if (interface.isBorder()) {
                    setInterfaceAlterationFlags(interfaceId, FLAG_DANGLING);
                }
            }
        }
    }

    // Receive data
    int patchRank = getRank();

    int nSendCompleted = 0;
    std::vector<int> sendCompletedIndexes(nSendRanks);
    std::vector<MPI_Status> sendCompletedStatuses(nSendRanks);

    std::vector<long> neighIds;

    std::unordered_set<long> duplicateCellsCandidates;

    std::array<double, 3> *candidateVertexCoords;
    Vertex::Less vertexLess(10 * std::numeric_limits<double>::epsilon());
    auto vertexCoordsLess = [this, &vertexLess, &candidateVertexCoords](const long &id_1, const long &id_2)
    {
        const std::array<double, 3> &coords_1 = (id_1 >= 0) ? this->getVertex(id_1).getCoords() : *candidateVertexCoords;
        const std::array<double, 3> &coords_2 = (id_2 >= 0) ? this->getVertex(id_2).getCoords() : *candidateVertexCoords;

        return vertexLess(coords_1, coords_2);
    };
    std::set<long, decltype(vertexCoordsLess)> duplicateVerticesCandidates(vertexCoordsLess);

    std::unordered_map<long, long> verticesMap;

    std::unordered_set<long> validReceivedAdjacencies;
    std::vector<long> addedCells;
    std::unordered_map<long, FlatVector2D<long>> duplicateCellsReceivedAdjacencies;
    std::unordered_map<long, long> cellsMap;

    std::unordered_set<int> awaitingSendRanks = sendRanks;
    while (!awaitingSendRanks.empty()) {
        //
        // Duplicate cell and vertex candidates
        //

        // Duplicate cell candidates
        //
        // The sender is sending a halo of cells surroudning the cells explicitly
        // marked for sending. This halo will be used for connecting the received
        // cells to the existing ones and to build the ghosts.
        //
        // We may receive duplicate cells for ghost targets and ghost sources. The
        // data structures that contains the list of these cells may not be updated
        // so we need to build the list on the fly. THe list will contain ghost
        // cells (target) and their neighbours (sources).
        duplicateCellsCandidates.clear();
        for (auto &entry : m_ghostCellOwners) {
            long ghostCellId = entry.first;

            duplicateCellsCandidates.insert(ghostCellId);

            findCellNeighs(ghostCellId, &neighIds);
            for (long neighId : neighIds) {
                duplicateCellsCandidates.insert(neighId);
            }
        }

        // Duplicate vertex candidates
        //
        // During normal partitioning, vertices of the duplicate cells candidates
        // are candidates for duplicate vertices.
        //
        // During mesh serialization, we will not receive duplicate cells, but in
        // order to link the recevied cells with the current one we still need to
        // properly identify duplicate vertices. Since we have delete all ghost
        // information, all the vertices of border faces need to be added to the
        // duplicate vertex candidates.
        duplicateVerticesCandidates.clear();
        if (!m_partitioningSerialization) {
            for (long cellId : duplicateCellsCandidates) {
                const Cell &cell = m_cells.at(cellId);
                ConstProxyVector<long> cellVertexIds = cell.getVertexIds();
                for (long vertexId : cellVertexIds) {
                    duplicateVerticesCandidates.insert(vertexId);
                }
            }
        } else {
            for (const Cell &cell : m_cells) {
                int nCellFaces = cell.getFaceCount();
                for (int face = 0; face < nCellFaces; ++face) {
                    if (!cell.isFaceBorder(face)) {
                        continue;
                    }

                    int nFaceVertices = cell.getFaceVertexCount(face);
                    for (int k = 0; k < nFaceVertices; ++k) {
                        long vertexId = cell.getFaceVertexId(face, k);
                        duplicateVerticesCandidates.insert(vertexId);
                    }
                }
            }
        }

        //
        // Identify rank that is sending data
        //
        // We need to start the receives and identify a rank for which both
        // cell and vertex recevies are active.
        int sendRank = -1;
        while (sendRank < 0) {
            // Start receiving vertices
            MPI_Waitsome(nSendRanks, verticesSizeRequests.data(), &nSendCompleted, sendCompletedIndexes.data(), sendCompletedStatuses.data());
            for (int i = 0; i < nSendCompleted; ++i) {
                int sourceIndex = sendCompletedIndexes[i];
                int sourceRank = sendCompletedStatuses[i].MPI_SOURCE;

                std::size_t bufferSize = verticesBufferSizes[sourceIndex];
                std::unique_ptr<IBinaryStream> buffer = std::unique_ptr<IBinaryStream>(new IBinaryStream(bufferSize));
                MPI_Request *request = verticesRequests.data() + sourceIndex;
                MPI_Irecv(buffer->data(), buffer->getSize(), MPI_CHAR, sourceRank, m_partitioningVerticesTag, m_communicator, request);
                verticesBuffers[sourceIndex] = std::move(buffer);
            }

            // Start receiving cells
            MPI_Waitsome(nSendRanks, cellsSizeRequests.data(), &nSendCompleted, sendCompletedIndexes.data(), sendCompletedStatuses.data());
            for (int i = 0; i < nSendCompleted; ++i) {
                int sourceIndex = sendCompletedIndexes[i];
                int sourceRank  = sendCompletedStatuses[i].MPI_SOURCE;

                std::size_t bufferSize = cellsBufferSizes[sourceIndex];
                std::unique_ptr<IBinaryStream> buffer = std::unique_ptr<IBinaryStream>(new IBinaryStream(bufferSize));
                MPI_Request *request = cellsRequests.data() + sourceIndex;
                MPI_Irecv(buffer->data(), buffer->getSize(), MPI_CHAR, sourceRank, m_partitioningCellsTag, m_communicator, request);
                cellsBuffers[sourceIndex] = std::move(buffer);
            }

            // Search for a rank that started sending both vertices and cells.
            // If there aren't any, wait for other request to complete.
            for (int awaitingSendRank : awaitingSendRanks) {
                int sourceIndex = sendRankIndexes.at(awaitingSendRank);
                if (verticesRequests[sourceIndex] == MPI_REQUEST_NULL) {
                    continue;
                } else if (cellsRequests[sourceIndex] == MPI_REQUEST_NULL) {
                    continue;
                }

                sendRank = awaitingSendRank;
                break;
            }
        }

        int sendRankIndex = sendRankIndexes.at(sendRank);

        //
        // Process vertices
        //

        // Wait until vertex communication is completed
        MPI_Request *verticesRequest = verticesRequests.data() + sendRankIndex;
        MPI_Wait(verticesRequest, MPI_STATUS_IGNORE);

        // Add vertices
        IBinaryStream &verticesBuffer = *(verticesBuffers[sendRankIndex]);

        long nRecvVertices;
        verticesBuffer >> nRecvVertices;

        reserveVertices(getVertexCount() + nRecvVertices);

        verticesMap.clear();
        for (long i = 0; i < nRecvVertices; ++i) {
            // Cell data
            bool isFrame;
            verticesBuffer >> isFrame;

            bool isHalo;
            verticesBuffer >> isHalo;

            Vertex vertex;
            verticesBuffer >> vertex;
            long originalVertexId = vertex.getId();

            // Set vertex interior flag
            //
            // All new vertices will be temporarly added as internal vertices,
            // is needed they will be converted to ghost vertices when updating
            // ghost information.
            vertex.setInterior(true);

            // Check if the vertex is a duplicate
            //
            // Only frame and halo vertices may be a duplicate.
            //
            //
            // If the vertex is a duplicate, it will be possible to obtain the
            // id of the id of the coincident vertex already in the patch.
            long vertexId;

            bool isDuplicate = (isFrame || isHalo);
            if (isDuplicate) {
                // The container that stores the list of possible duplicate
                // vertices uses a customized comparator that allows to
                // compare the coordinates of the stored vertices with the
                // coordinates of an external vertex. To check if the external
                // vertex is among the vertex in the container, the search
                // should be performed using the NULL_ID as the key.
                candidateVertexCoords = &(vertex.getCoords());
                auto candidateVertexItr = duplicateVerticesCandidates.find(Cell::NULL_ID);
                isDuplicate = (candidateVertexItr != duplicateVerticesCandidates.end());
                if (isDuplicate) {
                    vertexId = *candidateVertexItr;
                }
            }

            // Add the vertex
            //
            // If the id of the received vertex is already assigned, let the
            // patch generate a new id. Otherwise, keep the id of the received
            // vertex.
            if (!isDuplicate) {
                if (m_vertexIdGenerator) {
                    if (m_vertexIdGenerator->isAssigned(originalVertexId)) {
                        vertex.setId(Vertex::NULL_ID);
                    }
                } else if (m_vertices.exists(originalVertexId)) {
                    throw std::runtime_error("A vertex with the same id of the received vertex already exists.");
                }

                VertexIterator vertexIterator = addVertex(std::move(vertex));
                vertexId = vertexIterator.getId();
            }

            if (originalVertexId != vertexId) {
                verticesMap.insert({{originalVertexId, vertexId}});
            }
        }

        // Cleanup
        verticesBuffers[sendRankIndex].reset();

        //
        // Process cells
        //

        // Wait until cell communication is completed
        MPI_Request *cellsRequest = cellsRequests.data() + sendRankIndex;
        MPI_Wait(cellsRequest, MPI_STATUS_IGNORE);

        // Receive cell data
        //
        // Internal cells will be sent first.
        IBinaryStream &cellsBuffer = *(cellsBuffers[sendRankIndex]);

        long nReceivedInternalCells;
        cellsBuffer >> nReceivedInternalCells;

        long nReceivedHalo;
        cellsBuffer >> nReceivedHalo;

        long nReceivedCells = nReceivedInternalCells + nReceivedHalo;

        reserveCells(getCellCount() + nReceivedCells);

        if (trackPartitioning) {
            // Only internal cells are tracked.
            partitioningData[sendRankIndex].current.reserve(nReceivedInternalCells);
        }

        validReceivedAdjacencies.clear();
        validReceivedAdjacencies.reserve(nReceivedCells);

        addedCells.clear();
        addedCells.reserve(nReceivedCells);

        duplicateCellsReceivedAdjacencies.clear();

        cellsMap.clear();

        for (long i = 0; i < nReceivedCells; ++i) {
            // Cell data
            bool isFrame;
            cellsBuffer >> isFrame;

            bool isHalo;
            cellsBuffer >> isHalo;

            int cellOwner;
            int ghostCellOwnershipChange;
            if (isHalo) {
                cellsBuffer >> cellOwner;
                cellsBuffer >> ghostCellOwnershipChange;
            } else {
                cellOwner = patchRank;
                ghostCellOwnershipChange = -1;
            }

            Cell cell;
            cellsBuffer >> cell;

            long cellOriginalId = cell.getId();

            // Set cell interior flag
            bool isInterior = (cellOwner == patchRank);
            cell.setInterior(isInterior);

            // Remap connectivity
            if (!verticesMap.empty()) {
                cell.renumberVertices(verticesMap);
            }

            // Check if the cells is a duplicate
            //
            // The received cell may be one of the current ghosts.
            long cellId = Cell::NULL_ID;
            if (isHalo || isFrame) {
                for (long candidateId : duplicateCellsCandidates) {
                    const Cell &candidateCell = m_cells.at(candidateId);
                    if (cell.hasSameConnect(candidateCell)) {
                        cellId = candidateId;
                        break;
                    }
                }
            }

            // If the cell is not a duplicate add it in the cell data structure,
            // otherwise merge the connectivity of the duplicate cell to the
            // existing cell. This ensure that the received cell will be
            // properly connected to the received cells
            bool isTracked = false;
            if (cellId < 0) {
                // Reset the interfaces of the cell
                if (getInterfacesBuildStrategy() != INTERFACES_NONE) {
                    cell.resetInterfaces();
                }

                // Add cell
                //
                // If the id of the received cell is already assigned, let the
                // patch generate a new id. Otherwise, keep the id of the received
                // cell.

                if (m_cellIdGenerator) {
                    if (m_cellIdGenerator->isAssigned(cellOriginalId)) {
                        cell.setId(Cell::NULL_ID);
                    }
                } else if (m_cells.exists(cellOriginalId)) {
                    throw std::runtime_error("A cell with the same id of the received cell already exists.");
                }

                CellIterator cellIterator = addCell(std::move(cell), cellOwner);
                cellId = cellIterator.getId();
                addedCells.push_back(cellId);

                // Setup ghost ownership changes
                if (!cellIterator->isInterior()) {
                    if (ghostCellOwnershipChange >= 0) {
                        ghostCellOwnershipChanges->insert({cellId, ghostCellOwnershipChange});
                    }
                }

                // Interior cells are tacked
                isTracked = (trackPartitioning && isInterior);
            } else {
                // Check if the existing cells needs to become an internal cell
                const Cell &localCell = m_cells[cellId];
                if (isInterior && !localCell.isInterior()) {
                    ghostCell2InternalCell(cellId);
                    ghostCellOwnershipChanges->erase(cellId);
                    isTracked = trackPartitioning;
                }

                // Save the adjacencies of the received cell, this adjacencies
                // will link together the recevied cell to the existing ones.
                FlatVector2D<long> &cellAdjacencies = duplicateCellsReceivedAdjacencies[cellId];

                int nCellFaces = cell.getFaceCount();
                int nCellAdjacencies = cell.getAdjacencyCount();
                cellAdjacencies.reserve(nCellFaces, nCellAdjacencies);
                for (int face = 0; face < nCellFaces; ++face) {
                    int nFaceAdjacencies = cell.getAdjacencyCount(face);
                    const long *faceAdjacencies = cell.getAdjacencies(face);
                    cellAdjacencies.pushBack(nFaceAdjacencies, faceAdjacencies);
                }
            }

            // The interfaces of the cell need to be updated
            if (getInterfacesBuildStrategy() != INTERFACES_NONE) {
                setCellAlterationFlags(cellId, FLAG_INTERFACES_DIRTY);
            }

            // Add the cell to the cell map
            if (cellOriginalId != cellId) {
                cellsMap.insert({{cellOriginalId, cellId}});
            }

            // Add original cell id to the list of valid received adjacencies
            validReceivedAdjacencies.insert(cellOriginalId);

            // Update tracking information
            //
            // Only new internal cells and internal cells that were
            // previously ghosts are tracked.
            //
            // The ids of the cells send will be stored accordingly to the
            // receive order, this is the same order that will be used on the
            // process that has sent the cell. Since the order is the same,
            // the two processes are able to exchange cell data without
            // additional communications (they already know the list of cells
            // for which data is needed and the order in which these data will
            // be sent).
            if (isTracked) {
                partitioningData[sendRankIndex].current.emplace_back(cellId);
            }
        }

        // Cleanup
        cellsBuffers[sendRankIndex].reset();

        // Update adjacencies amonge added cells
        for (long cellId : addedCells) {
            Cell &cell = m_cells.at(cellId);

            // Remove stale adjacencies
            int nCellFaces = cell.getFaceCount();
            for (int face = 0; face < nCellFaces; ++face) {
                int nFaceAdjacencies = cell.getAdjacencyCount(face);
                const long *faceAdjacencies = cell.getAdjacencies(face);

                int k = 0;
                while (k < nFaceAdjacencies) {
                    long senderAdjacencyId = faceAdjacencies[k];
                    if (validReceivedAdjacencies.count(senderAdjacencyId) == 0) {
                        cell.deleteAdjacency(face, k);
                        --nFaceAdjacencies;
                    } else {
                        ++k;
                    }
                }
            }

            // Remap adjacencies
            if (!cellsMap.empty()) {
                int nCellAdjacencies = cell.getAdjacencyCount();
                long *cellAdjacencies = cell.getAdjacencies();
                for (int k = 0; k < nCellAdjacencies; ++k) {
                    long &cellAdjacencyId = cellAdjacencies[k];
                    auto cellsMapItr = cellsMap.find(cellAdjacencyId);
                    if (cellsMapItr != cellsMap.end()) {
                        cellAdjacencyId = cellsMapItr->second;
                    }
                }
            }
        }

        // Link received cells with the initial cells
        //
        // If we are serializing the patch, we don't have enough information to
        // link the recevied cells with the initial cells (ghost cells have been
        // deleted before receiving the cells). Cells that need to be linked will
        // have some faces without any adjacency, therefore to link those cells
        // we rebuild the adjacencies of all the cells that havefaces with no
        // adjacencis. Authentic border cells will have their adjacencies rebuilt
        // also if this may not be needed, but this is still the faster way to
        // link the received cells.
        if (!m_partitioningSerialization) {
            for (auto &entry : duplicateCellsReceivedAdjacencies) {
                long cellId = entry.first;
                Cell &cell = m_cells.at(cellId);

                int nCellFaces = cell.getFaceCount();
                FlatVector2D<long> &cellReceivedAdjacencies = entry.second;
                for (int face = 0; face < nCellFaces; ++face) {
                    int nFaceLinkAdjacencies = cellReceivedAdjacencies.getItemCount(face);
                    for (int k = 0; k < nFaceLinkAdjacencies; ++k) {
                        // We need to updated the adjacencies only if they are cells
                        // that have been send.
                        long receivedAdjacencyId = cellReceivedAdjacencies.getItem(face, k);
                        if (validReceivedAdjacencies.count(receivedAdjacencyId) == 0) {
                            continue;
                        }

                        // If the send cell is already in the adjacency list there is
                        // nothing to update.
                        long localAdjacencyId;
                        auto ajacenciyCellMapItr = cellsMap.find(receivedAdjacencyId);
                        if (ajacenciyCellMapItr != cellsMap.end()) {
                            localAdjacencyId = ajacenciyCellMapItr->second;
                        } else {
                            localAdjacencyId = receivedAdjacencyId;
                        }

                        if (cell.findAdjacency(face, localAdjacencyId) >= 0) {
                            continue;
                        }

                        cell.pushAdjacency(face, localAdjacencyId);
                    }
                }

                unsetCellAlterationFlags(cellId, FLAG_ADJACENCIES_DIRTY);
            }
        } else {
            for (const Cell &cell : m_cells) {
                int nCellFaces = cell.getFaceCount();
                for (int face = 0; face < nCellFaces; ++face) {
                    if (cell.isFaceBorder(face)) {
                        long cellId = cell.getId();
                        setCellAlterationFlags(cellId, FLAG_ADJACENCIES_DIRTY);
                        break;
                    }
                }
            }
        }

        // Receive is now complete
        awaitingSendRanks.erase(sendRank);
    }

    // Update adjacencies
    if (getAdjacenciesBuildStrategy() == ADJACENCIES_AUTOMATIC) {
        updateAdjacencies();
    }

    // Update interfaces
    if (getInterfacesBuildStrategy() == INTERFACES_AUTOMATIC) {
        updateInterfaces();
    }

    // Return adaption data
    return partitioningData;
}

/*!
	Cleanup patch data structured after the partitioning.

	Default implementation is a no-op function.
*/
void PatchKernel::_partitioningCleanup()
{
}

/*!
	Gets the rank of the process that owns the specified cell.

	\param id is the id of the requested cell
	\result The rank that owns the specified cell.
*/
int PatchKernel::getCellRank(long id) const
{
	auto cellOwner = m_ghostCellOwners.find(id);
	if (cellOwner == m_ghostCellOwners.end()) {
		return m_rank;
	} else {
		return cellOwner->second;
	}
}

/*!
	Gets the halo layer of the specified cell.

	\param id is the id of the requested cell
	\result The halo layer of the specified cell.
*/
int PatchKernel::getCellHaloLayer(long id) const
{
	const Cell &cell = getCell(id);
	if (cell.isInterior()) {
		return 0;
	} else {
		return -1;
	}
}

/*!
	Gets the rank of the process that owns the specified vertex.

	\param id is the id of the requested vertex
	\result The rank that owns the specified vertex.
*/
int PatchKernel::getVertexRank(long id) const
{
	auto vertexOwner = m_ghostVertexOwners.find(id);
	if (vertexOwner == m_ghostVertexOwners.end()) {
		return m_rank;
	} else {
		return vertexOwner->second;
	}
}

/*!
	Check if the processes associated with the specified rank is a neighbour.

	\param rank is the rank associated with the process
	\result True is the process is a neighbour, false otherwise.
*/
bool PatchKernel::isRankNeighbour(int rank)
{
	return (m_ghostCellExchangeTargets.count(rank) > 0);
}

/*!
	Get a list of neighbour ranks.

	\result A list of neighbour ranks.
*/
std::vector<int> PatchKernel::getNeighbourRanks()
{
	std::vector<int> neighRanks;
	neighRanks.reserve(m_ghostCellExchangeTargets.size());
	for (const auto &entry : m_ghostCellExchangeTargets) {
		neighRanks.push_back(entry.first);
	}

	return neighRanks;
}

/*!
	Gets a constant reference to the vertices that define the "targets" for the
	exchange of data on ghost vertices. For each process, the corresponding list
	of "targets" is returned.

	During data exchange, each partition will send the data of its "source"
	vertices to the corresponding "target" vertices (i.e., ghost vertices) on
	other partitions.

	Source and target vertices are ordered using a geometrical criterion (the
	same criterion is used on all the partitions), in this way the n-th source
	on a partition will correspond to the n-th target on the other partition.

	\param rank is the rank data will be received from
	\result A constant reference to the vertices that define the "targets" for
	the exchange of data on ghost vertices.
*/
const std::unordered_map<int, std::vector<long>> & PatchKernel::getGhostVertexExchangeTargets() const
{
	return m_ghostVertexExchangeTargets;
}

/*!
	Gets a constant reference to the vertices that define the "targets" for the
	exchange of data on ghost vertices with the specified process.

	During data exchange, each partition will send the data of its "source"
	vertices to the corresponding "target" vertices (i.e., ghost vertices) on
	other partitions.

	Source and target vertices are ordered using a geometrical criterion (the
	same criterion is used on all the partitions), in this way the n-th source
	on a partition will correspond to the n-th target on the other partition.

	\param rank is the rank data will be received from
	\result A constant reference to the vertices that define the "targets" for
	the exchange of data on ghost vertices with the specified process.
*/
const std::vector<long> & PatchKernel::getGhostVertexExchangeTargets(int rank) const
{
	return m_ghostVertexExchangeTargets.at(rank);
}

/*!
	Gets a constant reference to the vertices that define the "sources" for the
	exchange of data on ghost vertices. For each process, the corresponding list
	of "sources" is returned.

	Sources are internal vertices (i.e. vertices owned by the current partition)
	that are ghost vertices on other partitions. When exchanging data on ghost
	vertices, these vertices will be the sources form which data will be read
	from.

	Source and target vertices are ordered using a geometrical criterion (the
	same criterion is used on all the partitions), in this way the n-th source
	on a partition will correspond to the n-th target on the other partition.

	\param rank is the rank data will be send to
	\result A constant reference to the vertices that define the "sources" for
	the exchange of data on ghost vertices with the specified process.
*/
const std::unordered_map<int, std::vector<long>> & PatchKernel::getGhostVertexExchangeSources() const
{
	return m_ghostVertexExchangeSources;
}

/*!
	Gets a constant reference to the vertices that define the "sources" for the
	exchange of data on ghost vertices with the specified process.

	Sources are internal vertices (i.e. vertices owned by the current partition)
	that are ghost vertices on other partitions. When exchanging data on ghost
	vertices, these vertices will be the sources form which data will be read
	from.

	Source and target vertices are ordered using a geometrical criterion (the
	same criterion is used on all the partitions), in this way the n-th source
	on a partition will correspond to the n-th target on the other partition.

	\param rank is the rank to which data will be send
	\result A constant reference to the vertices that define the "sources" for
	the exchange of data on ghost vertices with the specified process.
*/
const std::vector<long> & PatchKernel::getGhostVertexExchangeSources(int rank) const
{
	return m_ghostVertexExchangeSources.at(rank);
}

/*!
	Gets a constant reference to the cells that define the "targets" for the
	exchange of data on ghost cells. For each process, the corresponding list
	of "targets" is returned.

	During data exchange, each partition will send the data of its "source"
	cells to the corresponding "target" cells (i.e., ghost cells) on other
	partitions.

	Source and target cells are ordered using a geometrical criterion (the same
	criterion is used on all the partitions), in this way the n-th source on a
	partition will correspond to the n-th target on the other partition.

	\param rank is the rank data will be received from
	\result A constant reference to the cells that define the "targets" for the
	exchange of data on ghost cells.
*/
const std::unordered_map<int, std::vector<long>> & PatchKernel::getGhostCellExchangeTargets() const
{
	return m_ghostCellExchangeTargets;
}

/*!
	Gets a constant reference to the cells that define the "targets" for the
	exchange of data on ghost cells. For each process, the corresponding list
	of "targets" is returned.

	During data exchange, each partition will send the data of its "source"
	cells to the corresponding "target" cells (i.e., ghost cells) on other
	partitions.

	Source and target cells are ordered using a geometrical criterion (the same
	criterion is used on all the partitions), in this way the n-th source on a
	partition will correspond to the n-th target on the other partition.

	\param rank is the rank data will be received from
	\result A constant reference to the cells that define the "targets" for the
	exchange of data on ghost cells.
*/
const std::unordered_map<int, std::vector<long>> & PatchKernel::getGhostExchangeTargets() const
{
	return getGhostCellExchangeTargets();
}

/*!
	Gets a constant reference to the cells that define the "targets" for the
	exchange of data on ghost cells with the specified process.

	During data exchange, each partition will send the data of its "source"
	cells to the corresponding "target" cells (i.e., ghost cells) on other
	partitions.

	Source and target cells are ordered using a geometrical criterion (the same
	criterion is used on all the partitions), in this way the n-th source on a
	partition will correspond to the n-th target on the other partition.

	\param rank is the rank data will be received from
	\result A constant reference to the cells that define the "targets" for the
	exchange of data on ghost cells with the specified process.
*/
const std::vector<long> & PatchKernel::getGhostCellExchangeTargets(int rank) const
{
	return m_ghostCellExchangeTargets.at(rank);
}

/*!
	Gets a constant reference to the cells that define the "targets" for the
	exchange of data on ghost cells with the specified process.

	During data exchange, each partition will send the data of its "source"
	cells to the corresponding "target" cells (i.e., ghost cells) on other
	partitions.

	Source and target cells are ordered using a geometrical criterion (the same
	criterion is used on all the partitions), in this way the n-th source on a
	partition will correspond to the n-th target on the other partition.

	\param rank is the rank data will be received from
	\result A constant reference to the cells that define the "targets" for the
	exchange of data on ghost cells with the specified process.
*/
const std::vector<long> & PatchKernel::getGhostExchangeTargets(int rank) const
{
	return getGhostCellExchangeTargets(rank);
}

/*!
	Gets a constant reference to the cells that define the "sources" for the
	exchange of data on ghost cells. For each process, the corresponding list
	of "sources" is returned.

	Sources are internal cells (i.e. cells owned by the current partition) that
	are ghost cells on other partitions. When exchanging data on ghost cells,
	these cells will be the sources form which data will be read from.

	Source and target cells are ordered using a geometrical criterion (the same
	criterion is used on all the partitions), in this way the n-th source on a
	partition will correspond to the n-th target on the other partition.

	\result A constant reference to the cells that define the "sources" for the
	exchange of data on ghost cells.
*/
const std::unordered_map<int, std::vector<long>> & PatchKernel::getGhostCellExchangeSources() const
{
	return m_ghostCellExchangeSources;
}

/*!
	Gets a constant reference to the cells that define the "sources" for the
	exchange of data on ghost cells. For each process, the corresponding list
	of "sources" is returned.

	Sources are internal cells (i.e. cells owned by the current partition) that
	are ghost cells on other partitions. When exchanging data on ghost cells,
	these cells will be the sources form which data will be read from.

	Source and target cells are ordered using a geometrical criterion (the same
	criterion is used on all the partitions), in this way the n-th source on a
	partition will correspond to the n-th target on the other partition.

	\result A constant reference to the cells that define the "sources" for the
	exchange of data on ghost cells.
*/
const std::unordered_map<int, std::vector<long>> & PatchKernel::getGhostExchangeSources() const
{
	return getGhostCellExchangeSources();
}

/*!
	Gets a constant reference to the cells that define the "sources" for the
	exchange of data on ghost cells with the specified process.

	Sources are internal cells (i.e. cells owned by the current partition) that
	are ghost cells on other partitions. When exchanging data on ghost cells,
	these cells will be the sources form which data will be read from.

	Source and target cells are ordered using a geometrical criterion (the same
	criterion is used on all the partitions), in this way the n-th source on a
	partition will correspond to the n-th target on the other partition.

	\param rank is the rank to which data will be send
	\result A constant reference to the cells that define the "sources" for the
	exchange of data on ghost cells with the specified process.
*/
const std::vector<long> & PatchKernel::getGhostCellExchangeSources(int rank) const
{
	return m_ghostCellExchangeSources.at(rank);
}

/*!
	Gets a constant reference to the cells that define the "sources" for the
	exchange of data on ghost cells with the specified process.

	Sources are internal cells (i.e. cells owned by the current partition) that
	are ghost cells on other partitions. When exchanging data on ghost cells,
	these cells will be the sources form which data will be read from.

	Source and target cells are ordered using a geometrical criterion (the same
	criterion is used on all the partitions), in this way the n-th source on a
	partition will correspond to the n-th target on the other partition.

	\param rank is the rank to which data will be send
	\result A constant reference to the cells that define the "sources" for the
	exchange of data on ghost cells with the specified process.
*/
const std::vector<long> & PatchKernel::getGhostExchangeSources(int rank) const
{
	return getGhostCellExchangeSources(rank);
}

/*!
	Sets the owner of the specified ghost vertex.

	\param id is the id of the ghost vertex
	\param rank is the rank of the process that owns the ghost vertex
*/
void PatchKernel::setGhostVertexOwner(int id, int rank)
{
	auto ghostVertexOwnerItr = m_ghostVertexOwners.find(id);
	if (ghostVertexOwnerItr != m_ghostVertexOwners.end()) {
		ghostVertexOwnerItr->second = rank;
	} else {
		m_ghostVertexOwners.insert({id, rank});
	}

	setPartitioningInfoDirty(true);
}

/*!
	Unsets the owner of the specified ghost vertex.

	\param id is the id of the ghost vertex
*/
void PatchKernel::unsetGhostVertexOwner(int id)
{
	auto ghostVertexOwnerItr = m_ghostVertexOwners.find(id);
	if (ghostVertexOwnerItr == m_ghostVertexOwners.end()) {
		return;
	}

	m_ghostVertexOwners.erase(ghostVertexOwnerItr);

	setPartitioningInfoDirty(true);
}

/*!
	Clear the owners of all the ghost vertices.

	\param updateExchangeInfo if set to true exchange info will be updated
*/
void PatchKernel::clearGhostVertexOwners()
{
	m_ghostVertexOwners.clear();

	setPartitioningInfoDirty(true);
}

/*!
	Sets the owner of the specified ghost.

	\param id is the id of the ghost cell
	\param rank is the rank of the process that owns the ghost cell
*/
void PatchKernel::setGhostCellOwner(int id, int rank)
{
	auto ghostCellOwnerItr = m_ghostCellOwners.find(id);
	if (ghostCellOwnerItr != m_ghostCellOwners.end()) {
		ghostCellOwnerItr->second = rank;
	} else {
		m_ghostCellOwners.insert({id, rank});
	}

	setPartitioningInfoDirty(true);
}

/*!
	Unsets the owner of the specified ghost.

	\param id is the id of the ghost cell
*/
void PatchKernel::unsetGhostCellOwner(int id)
{
	auto ghostCellOwnerItr = m_ghostCellOwners.find(id);
	if (ghostCellOwnerItr == m_ghostCellOwners.end()) {
		return;
	}

	m_ghostCellOwners.erase(ghostCellOwnerItr);

	setPartitioningInfoDirty(true);
}

/*!
	Clear the owners of all the ghosts.

	\param updateExchangeInfo if set to true exchange info will be updated
*/
void PatchKernel::clearGhostCellOwners()
{
	m_ghostCellOwners.clear();

	setPartitioningInfoDirty(true);
}

/*!
	Checks if the partitioning information are dirty.

	\param global if set to true, the dirty status will be evaluated globally
	across all the partitions
	\result Returns true if the partitioning information are dirty, false
	otherwise.
*/
bool PatchKernel::arePartitioningInfoDirty(bool global) const
{
	if (!isPartitioned()) {
		return false;
	}

	bool partitioningInfoDirty = m_partitioningInfoDirty;
	if (global) {
		const auto &communicator = getCommunicator();
		MPI_Allreduce(MPI_IN_PLACE, &partitioningInfoDirty, 1, MPI_C_BOOL, MPI_LOR, communicator);
	}

	return partitioningInfoDirty;
}

/*!
	Sets if the partitioning information are dirty.

	\param dirty controls if the partitioning information will be set as dirty
*/
void PatchKernel::setPartitioningInfoDirty(bool dirty)
{
	if (dirty && !isPartitioned()) {
		return;
	}

	m_partitioningInfoDirty = dirty;
}

/*!
	Update the information needed for ghost data exchange.

	\param forcedUpdated if set to true, ghost exchange information will be
	updated also if they are not marked as dirty
*/
void PatchKernel::updatePartitioningInfo(bool forcedUpdated)
{
	// Check if ghost information are dirty
	if (!forcedUpdated && !arePartitioningInfoDirty()) {
		return;
	}

	// Cell exchange data
	updateGhostCellExchangeInfo();

	// Vertex exchange data
	updateGhostVertexExchangeInfo();

	// Update patch owner
	updateOwner();

	// Partitioning information are now up-to-date
	setPartitioningInfoDirty(false);
}

/*!
	Update the information needed for exchanging data on ghost vertices.

	Since vertices are shared among elements, data exchange does not involve
	only the ranks identified for the target cells, but also all other ranks
	that have the source cells of this process among their ghosts.

	For example, in a patch like this:

	       V1    V2    V3    V4
	       +-----+-----+-----+            Vx identifies the vertex x
	       |  0  |  1  |  2  |
	       +-----+-----+-----+             x identifies the cell x
	       V5    V6    V7    V8

	partitioned as the following:

	       +-----+-----+
	       | I0  | G1  |        Rank 1
	       +-----+-----+
	                                      Gx identifies the internal cell x
	       +-----+-----+-----+
	       | G0  | I1  | G2  |  Rank 2
	       +-----+-----+-----+
	                                      Ix identifies the ghost cell x
	             +-----+-----+
	             | I1  | G2  |  Rank 3
	             +-----+-----+

	the rank 0 has to send data for vertices V2 and V6 both to rank 2 and
	rank 3.
*/
void PatchKernel::updateGhostVertexExchangeInfo()
{
	// Patch information
	int patchRank = getRank();

	// Idenfity owners of target and source vertices
	std::unordered_map<long, int> exchangeVertexOwners = evaluateExchangeVertexOwners();

	//
	// Clear ghosts
	//

	// List of vertices that are no more ghosts.
	//
	// Previous ghost vertices will be converted to internal vertices.
	VertexConstIterator previousBeginItr = ghostVertexConstBegin();
	VertexConstIterator previousEndItr   = ghostVertexConstEnd();

	std::vector<long> previousGhosts;
	previousGhosts.reserve(getGhostVertexCount());
	for (VertexConstIterator vertexItr = previousBeginItr; vertexItr != previousEndItr; ++vertexItr) {
		long vertexId = vertexItr.getId();
		if (exchangeVertexOwners.count(vertexId) != 0) {
			continue;
		}

		previousGhosts.push_back(vertexId);
	}

	// Convert previous ghosts to internal vertices
	for (long vertexId : previousGhosts) {
		ghostVertex2InternalVertex(vertexId);
	}

	//
	// Initialize ghost
	//

	// List of new ghost vertices
	//
	// Vertices need to be sorted with their order in the storage.
	std::map<std::size_t, long> newGhosts;
	for (const auto &entry : exchangeVertexOwners) {
		int vertexOwner = entry.second;
		if (vertexOwner == patchRank) {
			continue;
		}

		long vertexId = entry.first;
		VertexIterator vertexItr = m_vertices.find(vertexId);
		if (!vertexItr->isInterior()) {
			continue;
		}

		newGhosts.insert({vertexItr.getRawIndex(), vertexId});
	}

	// Set the owner of the existing ghosts
	VertexConstIterator beginItr = ghostVertexConstEnd();
	VertexConstIterator endItr   = ghostVertexConstEnd();

	for (VertexConstIterator vertexItr = beginItr; vertexItr != endItr; ++vertexItr) {
		long vertexId = vertexItr->getId();
		int vertexOwner = exchangeVertexOwners.at(vertexId);
		setGhostVertexOwner(vertexId, vertexOwner);
	}

	// Create new ghosts
	//
	// The list of ghosts is processed backwards to reduce the number of
	// vertices that need to be swapped (there is a high probability that
	// most of the ghost vertices are already at the end of the storage).
	//
	// If a vertex is already a ghost, we still need to update its owner.
	for (auto iter = newGhosts.rbegin(); iter != newGhosts.rend(); ++iter) {
		long vertexId = iter->second;
		int vertexOwner = exchangeVertexOwners.at(vertexId);
		internalVertex2GhostVertex(vertexId, vertexOwner);
	}

	//
	// Identify exchange targets
	//
	// See function Doxygen documentation for an explanation of which ranks are
	// involved in vertex data exchange.

	// Clear targets
	m_ghostVertexExchangeTargets.clear();

	// Update targets
	for (const auto &entry : m_ghostVertexOwners) {
		int ghostVertexRank = entry.second;
		long ghostVertexId = entry.first;
		m_ghostVertexExchangeTargets[ghostVertexRank].push_back(ghostVertexId);
	}

	// Sort the targets
	for (auto &entry : m_ghostVertexExchangeTargets) {
		std::vector<long> &rankTargets = entry.second;
		std::sort(rankTargets.begin(), rankTargets.end(), VertexPositionLess(*this));
	}

	//
	// Identify exchange sources
	//
	// See function Doxygen documentation for an explanation of which ranks are
	// involved in vertex data exchange.

	// Compute source distribution
	//
	// For each source cell, we need to know the ranks that have that cell
	// among their ghosts.
	std::unordered_map<long, std::unordered_set<int>> sourcesDistribution;
	for (const auto &entry : getGhostCellExchangeSources()) {
		const int rank = entry.first;
		const std::vector<long> &cellList = entry.second;
		for (long cellId : cellList) {
			sourcesDistribution[cellId].insert(rank);
		}
	}

	// Initialize data communicator
	DataCommunicator sourceDataCommunicator(getCommunicator());

	// Prepare the sends
	for (const auto &entry : getGhostCellExchangeSources()) {
		const int rank = entry.first;
		const std::vector<long> &cellList = entry.second;

		// Set the sends
		std::size_t bufferSize = 0;
		for (long cellId : cellList) {
			bufferSize += sizeof(int) + sizeof(int) * sourcesDistribution[cellId].size();
		}
		sourceDataCommunicator.setSend(rank, bufferSize);

		// Fill send buffer
		SendBuffer &buffer = sourceDataCommunicator.getSendBuffer(rank);
		for (long cellId : cellList) {
			std::unordered_set<int> &cellRankDistribution = sourcesDistribution.at(cellId);
			int cellRankDistributionSize = cellRankDistribution.size();

			buffer << static_cast<int>(cellRankDistributionSize);
			for (int sourceRank : cellRankDistribution) {
				buffer << sourceRank;
			}
		}
	}

	// Discover the receives
	sourceDataCommunicator.discoverRecvs();

	// Start the communications
	sourceDataCommunicator.startAllRecvs();
	sourceDataCommunicator.startAllSends();

	// Clear the sources
	m_ghostVertexExchangeSources.clear();

	// Initialize list of unique sources
	std::unordered_map<long, std::unordered_set<int>> uniqueSources;

	// Identifiy sources for ranks defined by source cells
	for (auto &entry : m_ghostCellExchangeSources) {
		int rank = entry.first;

		// Identify unique sources
		for (long cellId : entry.second) {
			const Cell &cell = getCell(cellId);
			ConstProxyVector<long> cellVertexIds = cell.getVertexIds();
			for (long vertexId : cellVertexIds) {
				// Ghost vertices are not sources.
				if (m_ghostVertexOwners.count(vertexId) > 0) {
					continue;
				}

				// Add the source to the list
				uniqueSources[rank].insert(vertexId);
			}
		}
	}

	// Identifiy sources for ranks defined by target cells
	//
	// For each ghost we receive the list of ranks that have that cell among
	// their ghosts, then we loop thorugh the vertices of the ghost cell and
	// we add the vertices owned by this process to the sources of the all
	// the ranks that contain the ghost cell.
	std::vector<int> cellRankDistribution;

	int nCompletedCellRecvs = 0;
	while (nCompletedCellRecvs < sourceDataCommunicator.getRecvCount()) {
		int rank = sourceDataCommunicator.waitAnyRecv();
		const std::vector<long> &cellList = getGhostCellExchangeTargets(rank);

		RecvBuffer &buffer = sourceDataCommunicator.getRecvBuffer(rank);
		for (long cellId : cellList) {
			int cellRankDistributionSize;
			buffer >> cellRankDistributionSize;
			cellRankDistribution.resize(cellRankDistributionSize);
			for (int i = 0; i < cellRankDistributionSize; ++i) {
				buffer >> cellRankDistribution[i];
			}

			const Cell &cell = getCell(cellId);
			ConstProxyVector<long> cellVertexIds = cell.getVertexIds();
			for (long vertexId : cellVertexIds) {
				// Ghost vertices are not sources.
				if (m_ghostVertexOwners.count(vertexId) > 0) {
					continue;
				}

				// Add the source to the list
				for (int cellRank : cellRankDistribution) {
					if (cellRank == patchRank) {
						continue;
					}

					uniqueSources[cellRank].insert(vertexId);
				}
			}
		}

		++nCompletedCellRecvs;
	}

	// Store and sort sources
	for (const auto &entry : uniqueSources) {
		int rank = entry.first;
		const std::unordered_set<int> &rankUniqueSources = entry.second;

		// Store sources
		std::vector<long> &rankSources = m_ghostVertexExchangeSources[rank];
		rankSources.assign(rankUniqueSources.begin(), rankUniqueSources.end());

		// Sort sources
		std::sort(rankSources.begin(), rankSources.end(), VertexPositionLess(*this));
	}
}

/*!
	Evaluate owners of exchange (target and source) vertices.

	Vertices that are on a partition border, belong to the partition with the
	lowest rank.

	We don't have information on the neighbours of the last layer of ghost
	cells. To identify the owner of the vertices on the border faces of the
	last layer of ghosts cells we need to exchange some information among
	the partitions. Each partition will use the local information to define
	the owner of the vertices of the source and target cells. This tentative
	values is then communicated among the partitions (the communications is
	done using the cell exchange information that have already been built).
	At this point each partition knows which are all the tentative owners
	of the vertices, the correct owner is the one with the lowest rank.
*/
std::unordered_map<long, int> PatchKernel::evaluateExchangeVertexOwners() const
{
	// Patch information
	int patchRank = getRank();

	// Initialize communicator
	DataCommunicator vertexOwnerCommunicator(getCommunicator());

	// Start receives
	for (const auto &entry : m_ghostCellExchangeTargets) {
		int rank = entry.first;
		const std::vector<long> &cellIds = entry.second;

		std::size_t bufferSize = 0;
		for (long cellId : cellIds) {
			const Cell &cell = getCell(cellId);
			bufferSize += sizeof(int) * cell.getVertexCount();
		}
		vertexOwnerCommunicator.setRecv(rank, bufferSize);
		vertexOwnerCommunicator.startRecv(rank);
	}

	// Initialize owners using local information
	std::unordered_map<long, int> exchangeVertexOwners;

	for (const auto &entry : m_ghostCellExchangeSources) {
		for (long cellId : entry.second) {
			const Cell &cell = getCell(cellId);
			for (long vertexId : cell.getVertexIds()) {
				auto exchangeVertexOwnerItr = exchangeVertexOwners.find(vertexId);
				if (exchangeVertexOwnerItr == exchangeVertexOwners.end()) {
					exchangeVertexOwners.insert({vertexId, patchRank});
				}
			}
		}
	}

	for (const auto &entry : m_ghostCellExchangeTargets) {
		int targetCellOwner = entry.first;
		for (long cellId : entry.second) {
			const Cell &cell = getCell(cellId);
			for (long vertexId : cell.getVertexIds()) {
				auto exchangeVertexOwnerItr = exchangeVertexOwners.find(vertexId);
				if (exchangeVertexOwnerItr == exchangeVertexOwners.end()) {
					exchangeVertexOwners.insert({vertexId, targetCellOwner});
				} else {
					int &currentVertexOwner = exchangeVertexOwnerItr->second;
					if (targetCellOwner < currentVertexOwner) {
						currentVertexOwner = targetCellOwner;
					}
				}
			}
		}
	}

	// Send local vertex owners to the neighbouring partitions
	for (const auto &entry : m_ghostCellExchangeSources) {
		int rank = entry.first;
		const std::vector<long> &cellIds = entry.second;

		std::size_t bufferSize = 0;
		for (long cellId : cellIds) {
			const Cell &cell = getCell(cellId);
			bufferSize += sizeof(int) * cell.getVertexCount();
		}
		vertexOwnerCommunicator.setSend(rank, bufferSize);

		SendBuffer &buffer = vertexOwnerCommunicator.getSendBuffer(rank);
		for (long cellId : cellIds) {
			const Cell &cell = getCell(cellId);
			for (long vertexId : cell.getVertexIds()) {
				buffer << exchangeVertexOwners.at(vertexId);
			}
		}
		vertexOwnerCommunicator.startSend(rank);
	}

	// Receive vertex owners from the neighbouring partitions
	int nCompletedRecvs = 0;
	while (nCompletedRecvs < vertexOwnerCommunicator.getRecvCount()) {
		int rank = vertexOwnerCommunicator.waitAnyRecv();
		const std::vector<long> &cellIds = m_ghostCellExchangeTargets.at(rank);
		RecvBuffer &buffer = vertexOwnerCommunicator.getRecvBuffer(rank);

		for (long cellId : cellIds) {
			const Cell &cell = getCell(cellId);
			for (long vertexId : cell.getVertexIds()) {
				int remoteVertexOwner;
				buffer >> remoteVertexOwner;

				int &currentVertexOwner = exchangeVertexOwners.at(vertexId);
				if (remoteVertexOwner < currentVertexOwner) {
					currentVertexOwner = remoteVertexOwner;
				}
			}
		}

		++nCompletedRecvs;
	}

	// Wait until all sends are complete
	vertexOwnerCommunicator.waitAllSends();

	return exchangeVertexOwners;
}

/*!
	Update the information needed for exchanging data on ghost cells.
*/
void PatchKernel::updateGhostCellExchangeInfo()
{
	// Clear targets
	m_ghostCellExchangeTargets.clear();

	// Update targets
	for (const auto &entry : m_ghostCellOwners) {
		int ghostRank = entry.second;
		long ghostCellId = entry.first;
		m_ghostCellExchangeTargets[ghostRank].push_back(ghostCellId);
	}

	// Sort the targets
	for (auto &entry : m_ghostCellExchangeTargets) {
		std::vector<long> &rankTargets = entry.second;
		std::sort(rankTargets.begin(), rankTargets.end(), CellPositionLess(*this));
	}

	// Clear the sources
	m_ghostCellExchangeSources.clear();

	// Build the sources
	for (auto &entry : m_ghostCellExchangeTargets) {
		int rank = entry.first;

		// Generate the source list
		std::vector<long> rankSources = _findGhostCellExchangeSources(rank);
		if (rankSources.empty()) {
			m_ghostCellExchangeSources.erase(rank);
			continue;
		}

		// Sort the sources
		std::sort(rankSources.begin(), rankSources.end(), CellPositionLess(*this));

		// Store list
		m_ghostCellExchangeSources[rank] = std::move(rankSources);
	}
}

/*!
	Finds the internal cells that will be ghost cells for the process
	with the specified ranks. During data exchange, these cells will be
	the sources form which data will be read from.

	\param rank is the rank for which the information will be built
*/
std::vector<long> PatchKernel::_findGhostCellExchangeSources(int rank)
{
	// Get targets for the specified rank
	//
	// If there are no targets, there will be no soruces either.
	auto ghostExchangeTargetsItr = m_ghostCellExchangeTargets.find(rank);
	if (ghostExchangeTargetsItr == m_ghostCellExchangeTargets.end()) {
		return std::vector<long>();
	}

	std::vector<long> &rankTargets = ghostExchangeTargetsItr->second;

	// The internal neighbours of the ghosts will be sources for the rank
	assert(getAdjacenciesBuildStrategy() != ADJACENCIES_NONE);

	std::vector<long> neighIds;
	std::unordered_set<long> exchangeSources;
	exchangeSources.reserve(rankTargets.size());
	for (long ghostCellId : rankTargets) {
		neighIds.clear();
		findCellNeighs(ghostCellId, &neighIds);
		for (long neighId : neighIds) {
			if (m_ghostCellOwners.count(neighId) > 0) {
				continue;
			}

			exchangeSources.insert(neighId);
		}
	}

	return std::vector<long>(exchangeSources.begin(), exchangeSources.end());
}

}

#endif<|MERGE_RESOLUTION|>--- conflicted
+++ resolved
@@ -1556,10 +1556,6 @@
     if(isCommunicatorSet()){
         int mpiSize = 0;
         MPI_Comm_size(getCommunicator(), &mpiSize);
-<<<<<<< HEAD
-        assert(mpiSize == 1);
-=======
->>>>>>> e7c6f13d
         return mpiSize > 1;
     } else {
         return false;
