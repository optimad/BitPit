--- conflicted
+++ resolved
@@ -254,13 +254,6 @@
     bitpit::log::cout() << "Testing three-dimensional levelset on a Cartesian mesh in default memory mode" << std::endl;
 
     // Input geometry
-<<<<<<< HEAD
-#if BITPIT_ENABLE_MPI
-    std::unique_ptr<bitpit::SurfUnstructured> STL( new bitpit::SurfUnstructured(dimensions - 1, MPI_COMM_NULL) );
-#else
-    std::unique_ptr<bitpit::SurfUnstructured> STL( new bitpit::SurfUnstructured(dimensions - 1) );
-#endif
-=======
     bitpit::log::cout() << " - Loading geometry" << std::endl;
 
     std::unique_ptr<bitpit::SurfUnstructured> segmentation = generateSegmentation();
@@ -269,7 +262,6 @@
 
     bitpit::log::cout() << "n. vertex: " << segmentation->getVertexCount() << std::endl;
     bitpit::log::cout() << "n. simplex: " << segmentation->getCellCount() << std::endl;
->>>>>>> ba67a4ae
 
     // Create the mesh
     bitpit::log::cout() << " - Setting mesh" << std::endl;
