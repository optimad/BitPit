/*---------------------------------------------------------------------------*\
 *
 *  bitpit
 *
 *  Copyright (C) 2015-2021 OPTIMAD engineering Srl
 *
 *  -------------------------------------------------------------------------
 *  License
 *  This file is part of bitpit.
 *
 *  bitpit is free software: you can redistribute it and/or modify it
 *  under the terms of the GNU Lesser General Public License v3 (LGPL)
 *  as published by the Free Software Foundation.
 *
 *  bitpit is distributed in the hope that it will be useful, but WITHOUT
 *  ANY WARRANTY; without even the implied warranty of MERCHANTABILITY or
 *  FITNESS FOR A PARTICULAR PURPOSE. See the GNU Lesser General Public
 *  License for more details.
 *
 *  You should have received a copy of the GNU Lesser General Public License
 *  along with bitpit. If not, see <http://www.gnu.org/licenses/>.
 *
\*---------------------------------------------------------------------------*/

#include <array>
#include <ctime>
#include <chrono>

#if BITPIT_ENABLE_MPI==1
#include <mpi.h>
#endif

#include "bitpit_levelset.hpp"
#include "bitpit_surfunstructured.hpp"
#include "bitpit_volcartesian.hpp"
#include "bitpit_voloctree.hpp"

const int SPACE_DIMENSION = 2;

/*!
 * Generate segmentation.
 *
 * \result The generated segmentation.
 */
std::unique_ptr<bitpit::SurfUnstructured> generateSegmentation()
{
    const double R = 1.;
    const long N = 32;
    const double dtheta = 2. * BITPIT_PI / ((double) N);

    // Initialize segmentation
#if BITPIT_ENABLE_MPI
<<<<<<< HEAD
    std::unique_ptr<bitpit::SurfUnstructured> segmentation(new bitpit::SurfUnstructured(0, dimensions - 1, MPI_COMM_NULL));
#else
    std::unique_ptr<bitpit::SurfUnstructured> segmentation(new bitpit::SurfUnstructured(0, dimensions - 1));
=======
    std::unique_ptr<bitpit::SurfUnstructured> segmentation(new bitpit::SurfUnstructured(0, SPACE_DIMENSION - 1, MPI_COMM_NULL));
#else
    std::unique_ptr<bitpit::SurfUnstructured> segmentation(new bitpit::SurfUnstructured(0, SPACE_DIMENSION - 1));
>>>>>>> ba67a4ae
#endif

    // Create vertex list
    //
    // Use non-consecutive vertex ids to test if the levelset can handle them.
    const long vertexIdOffset = 101;
    const long vertexIdStride = 2;

    std::array<double, 3> point;
    point[2] = 0.0;
    for (long i = 0; i < N; ++i) {
        double theta = i * dtheta;
        point[0] = R * cos(theta);
        point[1] = R * sin(theta);
        segmentation->addVertex(point, vertexIdOffset + vertexIdStride * i);
    }

    // Create simplex list
    //
    // Use non-consecutive cell ids to test if the levelset can handle them.
    const long cellIdOffset = 202;
    const long cellIdStride = 3;

    for (long i = 0; i < N; ++i) {
        std::vector<long> cellConnect(2, bitpit::Element::NULL_ID);
        cellConnect[0] = vertexIdOffset + vertexIdStride * i;
        cellConnect[1] = vertexIdOffset + vertexIdStride * ((i + 1) % N);
        segmentation->addCell(bitpit::ElementType::LINE, cellConnect, cellIdOffset + cellIdStride * i);
    }

    segmentation->initializeAdjacencies();

    return segmentation;
}

/*!
 * Generate the Cartesian mesh.
 *
 * \result The generated Cartesian mesh.
 */
std::unique_ptr<bitpit::VolCartesian> generateCartesianMesh(const bitpit::SurfUnstructured &segmentation)
{
    std::array<double, 3> segmentationMin;
    std::array<double, 3> segmentationMax;
    segmentation.getBoundingBox(segmentationMin, segmentationMax);

    std::array<double, 3> length = 1.1 * (segmentationMax - segmentationMin);
    std::array<double, 3> origin = -0.5 * length;

    std::array<int,3> nc = {{128, 128, 0}};

    std::unique_ptr<bitpit::VolCartesian> mesh(new bitpit::VolCartesian(SPACE_DIMENSION, origin, length, nc));

    return mesh;
}

/*!
 * Generate the Octree mesh.
 *
 * \result The generated Octree mesh.
 */
std::unique_ptr<bitpit::VolOctree> generateOctreeMesh(const bitpit::SurfUnstructured &segmentation)
{
    std::array<double, 3> segmentationMin;
    std::array<double, 3> segmentationMax;
    segmentation.getBoundingBox(segmentationMin, segmentationMax);

    double length = 0.;
    for (int i = 0; i < 3; ++i) {
        length = std::max(length, 1.1 * (segmentationMax[i] - segmentationMin[i]));
    };

    std::array<double, 3> origin = - 0.5 * std::array<double, 3>{{length, length, 0.}};

    double dh = length / 128;

#if BITPIT_ENABLE_MPI
    std::unique_ptr<bitpit::VolOctree> mesh(new bitpit::VolOctree(SPACE_DIMENSION, origin, length, dh, MPI_COMM_NULL));
#else
    std::unique_ptr<bitpit::VolOctree> mesh(new bitpit::VolOctree(SPACE_DIMENSION, origin, length, dh));
#endif

    return mesh;
}

/*!
* Subtest 001
*
* Testing dense and sparse storage on a Cartesian mesh in default memory mode.
*/
int subtest_001()
{
    bitpit::log::cout() << std::endl;
    bitpit::log::cout() << "Testing dense and sparse storage on an Cartesian mesh in default memory mode" << std::endl;

    // Input geometry
    bitpit::log::cout() << " - Loading geometry" << std::endl;

    std::unique_ptr<bitpit::SurfUnstructured> segmentation = generateSegmentation();
    segmentation->getVTK().setName("geometry_007");
    segmentation->write();

    bitpit::log::cout() << "n. vertex: " << segmentation->getVertexCount() << std::endl;
    bitpit::log::cout() << "n. simplex: " << segmentation->getCellCount() << std::endl;

    // Create the mesh
    bitpit::log::cout() << " - Setting mesh" << std::endl;

    std::unique_ptr<bitpit::VolCartesian> mesh = generateCartesianMesh(*segmentation);
    mesh->switchMemoryMode(bitpit::VolCartesian::MEMORY_NORMAL);
    mesh->initializeAdjacencies();
    mesh->update();

    // Initialize test
    long testCellId0 = 12065;
    long testCellId1 = 13590;
    long testCellId2 = 15495;

    int objectId = 0;

    //
    // Levelset - Sparse storage
    //

    // Initialize levelset
    bitpit::LevelSet levelsetSparse(bitpit::LevelSetStorageType::SPARSE);
    levelsetSparse.setPropagateSign(true);
    levelsetSparse.setMesh(mesh.get());
    levelsetSparse.addObject(segmentation.get(), BITPIT_PI, objectId);

    bitpit::log::cout() << "Computing levelset using sprase storage... " << std::endl;
    std::chrono::time_point<std::chrono::system_clock> startSparse = std::chrono::system_clock::now();
    levelsetSparse.compute( ) ;
    std::chrono::time_point<std::chrono::system_clock> endSparse = std::chrono::system_clock::now();
    int elapsedTimeSparse = std::chrono::duration_cast<std::chrono::milliseconds>(endSparse - startSparse).count();
    bitpit::log::cout() << "Computation compreted in " << elapsedTimeSparse << " ms" << std::endl;

    levelsetSparse.getObject(objectId).enableVTKOutput(bitpit::LevelSetWriteField::VALUE);
    mesh->getVTK().setName("levelset_007_cartesian_default_sparse");
    mesh->write();

    double sparseValue0 = levelsetSparse.getObject(objectId).getValue(testCellId0);
    double sparseValue1 = levelsetSparse.getObject(objectId).getValue(testCellId1);
    double sparseValue2 = levelsetSparse.getObject(objectId).getValue(testCellId2);

    bitpit::log::cout() << " Sparse storage mode: levelset on cell " << testCellId0 << " is equal to " << sparseValue0 << std::endl;
    bitpit::log::cout() << " Sparse storage mode: levelset on cell " << testCellId1 << " is equal to " << sparseValue1 << std::endl;
    bitpit::log::cout() << " Sparse storage mode: levelset on cell " << testCellId2 << " is equal to " << sparseValue2 << std::endl;

    //
    // Levelset - Dense storage
    //

    // Initialize levelset
    bitpit::LevelSet levelsetDense(bitpit::LevelSetStorageType::DENSE);
    levelsetDense.setPropagateSign(true);
    levelsetDense.setMesh(mesh.get());
    levelsetDense.addObject(segmentation.get(), BITPIT_PI, objectId);

    bitpit::log::cout() << "Computing levelset using dense storage... " << std::endl;
    std::chrono::time_point<std::chrono::system_clock> startDense = std::chrono::system_clock::now();
    levelsetDense.compute( ) ;
    std::chrono::time_point<std::chrono::system_clock> endDense = std::chrono::system_clock::now();
    int elapsedTimeDense = std::chrono::duration_cast<std::chrono::milliseconds>(endDense - startDense).count();
    bitpit::log::cout() << "Computation compreted in " << elapsedTimeDense << " ms" << std::endl;

    levelsetDense.getObject(objectId).enableVTKOutput(bitpit::LevelSetWriteField::VALUE);
    mesh->getVTK().setName("levelset_007_cartesian_default_dense");
    mesh->write();

    double denseValue0 = levelsetDense.getObject(objectId).getValue(testCellId0);
    double denseValue1 = levelsetDense.getObject(objectId).getValue(testCellId1);
    double denseValue2 = levelsetDense.getObject(objectId).getValue(testCellId2);

    bitpit::log::cout() << " Dense storage mode: levelset on cell " << testCellId0 << " is equal to " << denseValue0 << std::endl;
    bitpit::log::cout() << " Dense storage mode: levelset on cell " << testCellId1 << " is equal to " << denseValue1 << std::endl;
    bitpit::log::cout() << " Dense storage mode: levelset on cell " << testCellId2 << " is equal to " << denseValue2 << std::endl;

    //
    // Comparison
    //

    bitpit::log::cout() << " Checking levelset values" << std::endl;

    if (!bitpit::utils::DoubleFloatingEqual()(sparseValue0, denseValue0)) {
        bitpit::log::cout() << "  - Value obtained for test cell #0 using sparse storage doesn't match the one obtained using dense storage." << std::endl;
        return 1;
    }
    bitpit::log::cout() << "  - Value obtained for test cell #0 sparse storage matches the one obtained using dense storage." << std::endl;

    if (!bitpit::utils::DoubleFloatingEqual()(sparseValue1, denseValue1)) {
        bitpit::log::cout() << "  - Value obtained for test cell #1 using sparse storage doesn't match the one obtained using dense storage." << std::endl;
        return 1;
    }
    bitpit::log::cout() << "  - Value obtained for test cell #1 sparse storage matches the one obtained using dense storage." << std::endl;

    if (!bitpit::utils::DoubleFloatingEqual()(sparseValue2, denseValue2)) {
        bitpit::log::cout() << "  - Value obtained for test cell #2 using sparse storage doesn't match the one obtained using dense storage." << std::endl;
        return 1;
    }
    bitpit::log::cout() << "  - Value obtained for test cell #2 sparse storage matches the one obtained using dense storage." << std::endl;

    return 0;
}

/*!
* Subtest 003
*
* Testing dense and sparse storage on a Cartesian mesh in light memory mode.
*/
int subtest_002()
{
    bitpit::log::cout() << std::endl;
    bitpit::log::cout() << "Testing dense and sparse storage on an Cartesian mesh in light memory mode" << std::endl;

    // Input geometry
    bitpit::log::cout() << " - Loading geometry" << std::endl;

    std::unique_ptr<bitpit::SurfUnstructured> segmentation = generateSegmentation();
    segmentation->getVTK().setName("geometry_007");
    segmentation->write();

    bitpit::log::cout() << "n. vertex: " << segmentation->getVertexCount() << std::endl;
    bitpit::log::cout() << "n. simplex: " << segmentation->getCellCount() << std::endl;

    // Create the mesh
    bitpit::log::cout() << " - Setting mesh" << std::endl;

    std::unique_ptr<bitpit::VolCartesian> mesh = generateCartesianMesh(*segmentation);
    mesh->switchMemoryMode(bitpit::VolCartesian::MEMORY_LIGHT);

    // Initialize test
    long testCellId0 = 12065;
    long testCellId1 = 13590;
    long testCellId2 = 15495;

    int objectId = 0;

    //
    // Levelset - Sparse storage
    //

    // Initialize levelset
    bitpit::LevelSet levelsetSparse(bitpit::LevelSetStorageType::SPARSE);
    levelsetSparse.setMesh(mesh.get());
    levelsetSparse.addObject(segmentation.get(), BITPIT_PI, objectId);

    bitpit::log::cout() << "Computing levelset using sprase storage... " << std::endl;
    std::chrono::time_point<std::chrono::system_clock> startSparse = std::chrono::system_clock::now();
    levelsetSparse.compute( ) ;
    std::chrono::time_point<std::chrono::system_clock> endSparse = std::chrono::system_clock::now();
    int elapsedTimeSparse = std::chrono::duration_cast<std::chrono::milliseconds>(endSparse - startSparse).count();
    bitpit::log::cout() << "Computation compreted in " << elapsedTimeSparse << " ms" << std::endl;

    mesh->switchMemoryMode(bitpit::VolCartesian::MEMORY_NORMAL);
    mesh->initializeAdjacencies();
    mesh->update();

    levelsetSparse.getObject(objectId).enableVTKOutput(bitpit::LevelSetWriteField::VALUE);
    mesh->getVTK().setName("levelset_007_cartesian_light_sparse");
    mesh->write();

    mesh->switchMemoryMode(bitpit::VolCartesian::MEMORY_LIGHT);

    double sparseValue0 = levelsetSparse.getObject(objectId).getValue(testCellId0);
    double sparseValue1 = levelsetSparse.getObject(objectId).getValue(testCellId1);
    double sparseValue2 = levelsetSparse.getObject(objectId).getValue(testCellId2);

    bitpit::log::cout() << " Sparse storage mode: levelset on cell " << testCellId0 << " is equal to " << sparseValue0 << std::endl;
    bitpit::log::cout() << " Sparse storage mode: levelset on cell " << testCellId1 << " is equal to " << sparseValue1 << std::endl;
    bitpit::log::cout() << " Sparse storage mode: levelset on cell " << testCellId2 << " is equal to " << sparseValue2 << std::endl;

    //
    // Levelset - Dense storage
    //

    // Initialize levelset
    bitpit::LevelSet levelsetDense(bitpit::LevelSetStorageType::DENSE);
    levelsetDense.setMesh(mesh.get());
    levelsetDense.addObject(segmentation.get(), BITPIT_PI, objectId);

    bitpit::log::cout() << "Computing levelset using dense storage... " << std::endl;
    std::chrono::time_point<std::chrono::system_clock> startDense = std::chrono::system_clock::now();
    levelsetDense.compute( ) ;
    std::chrono::time_point<std::chrono::system_clock> endDense = std::chrono::system_clock::now();
    int elapsedTimeDense = std::chrono::duration_cast<std::chrono::milliseconds>(endDense - startDense).count();
    bitpit::log::cout() << "Computation compreted in " << elapsedTimeDense << " ms" << std::endl;

    mesh->switchMemoryMode(bitpit::VolCartesian::MEMORY_NORMAL);
    mesh->initializeAdjacencies();
    mesh->update();

    levelsetDense.getObject(objectId).enableVTKOutput(bitpit::LevelSetWriteField::VALUE);
    mesh->getVTK().setName("levelset_007_cartesian_light_dense");
    mesh->write();

    mesh->switchMemoryMode(bitpit::VolCartesian::MEMORY_LIGHT);

    double denseValue0 = levelsetDense.getObject(objectId).getValue(testCellId0);
    double denseValue1 = levelsetDense.getObject(objectId).getValue(testCellId1);
    double denseValue2 = levelsetDense.getObject(objectId).getValue(testCellId2);

    bitpit::log::cout() << " Dense storage mode: levelset on cell " << testCellId0 << " is equal to " << denseValue0 << std::endl;
    bitpit::log::cout() << " Dense storage mode: levelset on cell " << testCellId1 << " is equal to " << denseValue1 << std::endl;
    bitpit::log::cout() << " Dense storage mode: levelset on cell " << testCellId2 << " is equal to " << denseValue2 << std::endl;

    //
    // Comparison
    //

    bitpit::log::cout() << " Checking levelset values" << std::endl;

    if (!bitpit::utils::DoubleFloatingEqual()(sparseValue0, denseValue0)) {
        bitpit::log::cout() << "  - Value obtained for test cell #0 using sparse storage doesn't match the one obtained using dense storage." << std::endl;
        return 1;
    }
    bitpit::log::cout() << "  - Value obtained for test cell #0 sparse storage matches the one obtained using dense storage." << std::endl;

    if (!bitpit::utils::DoubleFloatingEqual()(sparseValue1, denseValue1)) {
        bitpit::log::cout() << "  - Value obtained for test cell #1 using sparse storage doesn't match the one obtained using dense storage." << std::endl;
        return 1;
    }
    bitpit::log::cout() << "  - Value obtained for test cell #1 sparse storage matches the one obtained using dense storage." << std::endl;

    if (!bitpit::utils::DoubleFloatingEqual()(sparseValue2, denseValue2)) {
        bitpit::log::cout() << "  - Value obtained for test cell #2 using sparse storage doesn't match the one obtained using dense storage." << std::endl;
        return 1;
    }
    bitpit::log::cout() << "  - Value obtained for test cell #2 sparse storage matches the one obtained using dense storage." << std::endl;

    return 0;
}

/*!
* Subtest 003
*
* Testing dense and sparse storage on an Octree mesh.
*/
int subtest_003()
{
    bitpit::log::cout() << std::endl;
    bitpit::log::cout() << "Testing dense and sparse storage on an Octree mesh" << std::endl;

    // Input geometry
    bitpit::log::cout() << " - Loading geometry" << std::endl;

    std::unique_ptr<bitpit::SurfUnstructured> segmentation = generateSegmentation();
    segmentation->getVTK().setName("geometry_007");
    segmentation->write();

    bitpit::log::cout() << "n. vertex: " << segmentation->getVertexCount() << std::endl;
    bitpit::log::cout() << "n. simplex: " << segmentation->getCellCount() << std::endl;

    // Create the mesh
    bitpit::log::cout() << " - Setting mesh" << std::endl;

    std::unique_ptr<bitpit::VolOctree> mesh = generateOctreeMesh(*segmentation);
    mesh->initializeAdjacencies();
    mesh->update();

    // Initialize test
    long testCellId0 = 9873;
    long testCellId1 = 10652;
    long testCellId2 = 10905;

    int objectId = 0;

    //
    // Levelset - Sparse storage
    //

    // Initialize levelset
    bitpit::LevelSet levelsetSparse(bitpit::LevelSetStorageType::SPARSE);
    levelsetSparse.setPropagateSign(true);
    levelsetSparse.setMesh(mesh.get());
    levelsetSparse.addObject(segmentation.get(), BITPIT_PI, objectId);

    bitpit::log::cout() << "Computing levelset using sprase storage... " << std::endl;
    std::chrono::time_point<std::chrono::system_clock> startSparse = std::chrono::system_clock::now();
    levelsetSparse.compute( ) ;
    std::chrono::time_point<std::chrono::system_clock> endSparse = std::chrono::system_clock::now();
    int elapsedTimeSparse = std::chrono::duration_cast<std::chrono::milliseconds>(endSparse - startSparse).count();
    bitpit::log::cout() << "Computation compreted in " << elapsedTimeSparse << " ms" << std::endl;

    levelsetSparse.getObject(objectId).enableVTKOutput(bitpit::LevelSetWriteField::VALUE);
    mesh->getVTK().setName("levelset_007_octree_sparse");
    mesh->write();

    double sparseValue0 = levelsetSparse.getObject(objectId).getValue(testCellId0);
    double sparseValue1 = levelsetSparse.getObject(objectId).getValue(testCellId1);
    double sparseValue2 = levelsetSparse.getObject(objectId).getValue(testCellId2);

    bitpit::log::cout() << " Sparse storage mode: levelset on cell " << testCellId0 << " is equal to " << sparseValue0 << std::endl;
    bitpit::log::cout() << " Sparse storage mode: levelset on cell " << testCellId1 << " is equal to " << sparseValue1 << std::endl;
    bitpit::log::cout() << " Sparse storage mode: levelset on cell " << testCellId2 << " is equal to " << sparseValue2 << std::endl;

    //
    // Levelset - Dense storage
    //

    // Initialize levelset
    bitpit::LevelSet levelsetDense(bitpit::LevelSetStorageType::DENSE);
    levelsetDense.setPropagateSign(true);
    levelsetDense.setMesh(mesh.get());
    levelsetDense.addObject(segmentation.get(), BITPIT_PI, objectId);

    bitpit::log::cout() << "Computing levelset using dense storage... " << std::endl;
    std::chrono::time_point<std::chrono::system_clock> startDense = std::chrono::system_clock::now();
    levelsetDense.compute( ) ;
    std::chrono::time_point<std::chrono::system_clock> endDense = std::chrono::system_clock::now();
    int elapsedTimeDense = std::chrono::duration_cast<std::chrono::milliseconds>(endDense - startDense).count();
    bitpit::log::cout() << "Computation compreted in " << elapsedTimeDense << " ms" << std::endl;

    levelsetDense.getObject(objectId).enableVTKOutput(bitpit::LevelSetWriteField::VALUE);
    mesh->getVTK().setName("levelset_007_octree_dense");
    mesh->write();

    double denseValue0 = levelsetDense.getObject(objectId).getValue(testCellId0);
    double denseValue1 = levelsetDense.getObject(objectId).getValue(testCellId1);
    double denseValue2 = levelsetDense.getObject(objectId).getValue(testCellId2);

    bitpit::log::cout() << " Dense storage mode: levelset on cell " << testCellId0 << " is equal to " << denseValue0 << std::endl;
    bitpit::log::cout() << " Dense storage mode: levelset on cell " << testCellId1 << " is equal to " << denseValue1 << std::endl;
    bitpit::log::cout() << " Dense storage mode: levelset on cell " << testCellId2 << " is equal to " << denseValue2 << std::endl;

    //
    // Comparison
    //

    bitpit::log::cout() << " Checking levelset values" << std::endl;

    if (!bitpit::utils::DoubleFloatingEqual()(sparseValue0, denseValue0)) {
        bitpit::log::cout() << "  - Value obtained for test cell #0 using sparse storage doesn't match the one obtained using dense storage." << std::endl;
        return 1;
    }
    bitpit::log::cout() << "  - Value obtained for test cell #0 sparse storage matches the one obtained using dense storage." << std::endl;

    if (!bitpit::utils::DoubleFloatingEqual()(sparseValue1, denseValue1)) {
        bitpit::log::cout() << "  - Value obtained for test cell #0 using sparse storage doesn't match the one obtained using dense storage." << std::endl;
        return 1;
    }
    bitpit::log::cout() << "  - Value obtained for test cell #1 sparse storage matches the one obtained using dense storage." << std::endl;

    if (!bitpit::utils::DoubleFloatingEqual()(sparseValue2, denseValue2)) {
        bitpit::log::cout() << "  - Value obtained for test cell #2 using sparse storage doesn't match the one obtained using dense storage." << std::endl;
        return 1;
    }
    bitpit::log::cout() << "  - Value obtained for test cell #2 sparse storage matches the one obtained using dense storage." << std::endl;

    return 0;
}

/*!
* Main program.
*/
int main(int argc, char *argv[])
{
#if BITPIT_ENABLE_MPI==1
    MPI_Init(&argc,&argv);
#else
    BITPIT_UNUSED(argc);
    BITPIT_UNUSED(argv);
#endif

    // Initialize the logger
    bitpit::log::manager().initialize(bitpit::log::COMBINED);

    // Run the subtests
    bitpit::log::cout() << "Testing storage types" << std::endl;

    int status;
    try {
        status = subtest_001();
        if (status != 0) {
            return status;
        }

        status = subtest_002();
        if (status != 0) {
            return status;
        }

        status = subtest_003();
        if (status != 0) {
            return status;
        }
    } catch (const std::exception &exception) {
        bitpit::log::cout() << exception.what();
        exit(1);
    }

#if BITPIT_ENABLE_MPI==1
    MPI_Finalize();
#endif
}<|MERGE_RESOLUTION|>--- conflicted
+++ resolved
@@ -50,15 +50,9 @@
 
     // Initialize segmentation
 #if BITPIT_ENABLE_MPI
-<<<<<<< HEAD
-    std::unique_ptr<bitpit::SurfUnstructured> segmentation(new bitpit::SurfUnstructured(0, dimensions - 1, MPI_COMM_NULL));
-#else
-    std::unique_ptr<bitpit::SurfUnstructured> segmentation(new bitpit::SurfUnstructured(0, dimensions - 1));
-=======
     std::unique_ptr<bitpit::SurfUnstructured> segmentation(new bitpit::SurfUnstructured(0, SPACE_DIMENSION - 1, MPI_COMM_NULL));
 #else
     std::unique_ptr<bitpit::SurfUnstructured> segmentation(new bitpit::SurfUnstructured(0, SPACE_DIMENSION - 1));
->>>>>>> ba67a4ae
 #endif
 
     // Create vertex list
