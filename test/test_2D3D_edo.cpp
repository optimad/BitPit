/*
 * test_2D3D.cpp
 *
 *  Created on: 14/apr/2014
 *      Author: Marco Cisternino
 */

#include "preprocessor_defines.dat"
#include <mpi.h>
#include "global.hpp"
#include "Class_Para_Tree.hpp"
#include "ioFunct.hpp"

using namespace std;

int main(int argc, char *argv[]) {

	MPI::Init(argc, argv);

		{
			double X, Y, Z, L;
			uint8_t level0 = MAX_LEVEL_2D;
			X = 0.0; Y = 0.0; Z = 0.0; L = 100.0;
			Class_Para_Tree<2> ptree(X, Y, Z, L);

			clock_t start = clock();
			clock_t end = clock();

			ptree.octree.setBalance(0,false);
			ptree.octree.setMarker(0,4);
			bool done = ptree.adapt();
			ptree.loadBalance();
			uint64_t nocts = ptree.octree.getNumOctants();


			// LOGO TEST
			vector<double> C1 = {double(global2D.max_length)*0.5, double(global2D.max_length)*0.5, 0.0};
			double R1 = double(global2D.max_length)*0.4;
			vector<double> C2 = {double(global2D.max_length)*0.35, double(global2D.max_length)*0.65, 0.0};
			double R2 = double(global2D.max_length)*0.1;
			vector<double> C3 = {double(global2D.max_length)*0.65, double(global2D.max_length)*0.65, 0.0};
			double R3 = double(global2D.max_length)*0.1;
			vector<double> C4 = {double(global2D.max_length)*0.325, double(global2D.max_length)*0.675, 0.0};
			double R4 = double(global2D.max_length)*0.025;
			vector<double> C5 = {double(global2D.max_length)*0.675, double(global2D.max_length)*0.625, 0.0};
			double R5 = double(global2D.max_length)*0.025;

 			int nref = 7;
			for (int l=0; l<nref; l++){
				for (int i=0; i<nocts; i++){
					double* center;
					Class_Octant<2> oct = ptree.octree.extractOctant(i);
					center = oct.getCenter();
					//				if (sqrt(pow((center[0]-double(global2D.max_length)*0.5),2.0)+pow((center[1]-double(global2D.max_length)*0.5),2.0)+pow((center[2]-double(global2D.max_length)*0.5),2.0)) <= double(global2D.max_length)*0.4){
					if((pow((center[0]-C1[0]),2.0)+pow((center[1]-C1[1]),2.0)+pow((center[2]-C1[2]),2.0) <= pow(R1+oct.getSize(),2.0))
							&& (pow((center[0]-C1[0]),2.0)+pow((center[1]-C1[1]),2.0)+pow((center[2]-C1[2]),2.0) >= pow(R1-oct.getSize(),2.0)) ){
						ptree.octree.setMarker(i,1);
					}
					if((pow((center[0]-C2[0]),2.0)+pow((center[1]-C2[1]),2.0)+pow((center[2]-C2[2]),2.0) <= pow(R2+oct.getSize(),2.0))){
//							&& (pow((center[0]-C2[0]),2.0)+pow((center[1]-C2[1]),2.0)+pow((center[2]-C2[2]),2.0) >= pow(R2-oct.getSize(),2.0)) ){
						ptree.octree.setMarker(i,1);
					}
					if((pow((center[0]-C3[0]),2.0)+pow((center[1]-C3[1]),2.0)+pow((center[2]-C3[2]),2.0) <= pow(R3+oct.getSize(),2.0))
							&& (pow((center[0]-C3[0]),2.0)+pow((center[1]-C3[1]),2.0)+pow((center[2]-C3[2]),2.0) >= pow(R3-oct.getSize(),2.0)) ){
						ptree.octree.setMarker(i,1);
					}
					if((global2D.max_length*0.1*sin(4.0*M_PI*center[0]/global2D.max_length + M_PI*0.5) + global2D.max_length*0.4 <= center[1]+7.5*oct.getSize())
						 && (global2D.max_length*0.1*sin(4.0*M_PI*center[0]/global2D.max_length + M_PI*0.5) + global2D.max_length*0.4 >= center[1]-7.5*oct.getSize())){
	//					 && center[0] >= global2D.max_length*0.05 && center[0] <= global2D.max_length*0.95){
						ptree.octree.setMarker(i,1);
					}
					if((global2D.max_length*0.025*sin(2.0*4.0*M_PI*center[0]/global2D.max_length + M_PI*1.5) + global2D.max_length*0.75 <= center[1]+1.0*oct.getSize())
						 && (global2D.max_length*0.025*sin(2.0*4.0*M_PI*center[0]/global2D.max_length + M_PI*1.5) + global2D.max_length*0.75 >= center[1]-1.0*oct.getSize())
						 && (center[0] >= global2D.max_length*0.35) && (center[0] <= global2D.max_length*0.65)){
						ptree.octree.setMarker(i,1);
					}
					//MexHat
					if((center[1]-global2D.max_length*0.75 <= sin(pow(center[0],2.0)+pow(center[2],2.0))/(pow(center[0],2.0)+pow(center[2],2.0))+oct.getSize())
							&& (center[1]-global2D.max_length*0.75 >= sin(pow(center[0],2.0)+pow(center[2],2.0))/(pow(center[0],2.0)+pow(center[2],2.0))-oct.getSize())){
	//					ptree.octree.setMarker(i,1);
					}
					delete[] center;
				}
				bool done = ptree.adapt();
				ptree.loadBalance();
				nocts = ptree.octree.getNumOctants();


				ptree.octree.updateConnectivity();
//				ptree.octree.updateGhostsConnectivity();
				writeLocalTree(ptree.octree.nodes,ptree.octree.connectivity,ptree.octree.ghostsnodes,ptree.octree.ghostsconnectivity,ptree,("Pablo_"+to_string(l+3)));

				end = clock();
				float seconds = (float)(end - start) / CLOCKS_PER_SEC;
				writeLog(" ");
				writeLog("---------------------------------------------");
				writeLog(" ");
				writeLog(" CPU time (sec)			:	"+to_string(seconds));
				writeLog(" ");
				writeLog("---------------------------------------------");
			}

<<<<<<< HEAD
			for (int l=nref+1; l<nref+2; l++){
				for (int i=0; i<nocts; i++){
					double* center;
					Class_Octant<2> oct = ptree.octree.extractOctant(i);
//					center = oct.getCenter();
//					//				if (sqrt(pow((center[0]-double(global2D.max_length)*0.5),2.0)+pow((center[1]-double(global2D.max_length)*0.5),2.0)+pow((center[2]-double(global2D.max_length)*0.5),2.0)) <= double(global2D.max_length)*0.4){
//					if((pow((center[0]-C2[0]),2.0)+pow((center[1]-C2[1]),2.0)+pow((center[2]-C2[2]),2.0) <= pow(R2,2.0))){
//						ptree.octree.setMarker(i,-1);
//						ptree.octree.setBalance(i,true);
//					}
//					if((pow((center[0]-C3[0]),2.0)+pow((center[1]-C3[1]),2.0)+pow((center[2]-C3[2]),2.0) <= pow(R3,2.0))){
//						ptree.octree.setMarker(i,-1);
//						ptree.octree.setBalance(i,true);
//					}
//					if((global2D.max_length*0.1*sin(4.0*M_PI*center[0]/global2D.max_length + M_PI*0.5) + global2D.max_length*0.4 <= center[1]+5.5*oct.getSize())
//						 && (global2D.max_length*0.1*sin(4.0*M_PI*center[0]/global2D.max_length + M_PI*0.5) + global2D.max_length*0.4 >= center[1]-5.5*oct.getSize())){
//						ptree.octree.setMarker(i,-1);
//						ptree.octree.setBalance(i,true);
//					}
//					delete[] center;
					if(oct.getLevel()==ptree.max_depth)
						ptree.octree.setMarker(i,-1);
=======

//			int nref = 4;
			for (int l=nref+1; l<nref+8; l++){
				for (int i=0; i<nocts; i++){
					double* center;
					Class_Octant<2> oct = ptree.octree.extractOctant(i);
					center = oct.getCenter();
					//				if (sqrt(pow((center[0]-double(global2D.max_length)*0.5),2.0)+pow((center[1]-double(global2D.max_length)*0.5),2.0)+pow((center[2]-double(global2D.max_length)*0.5),2.0)) <= double(global2D.max_length)*0.4){
					if((pow((center[0]-C2[0]),2.0)+pow((center[1]-C2[1]),2.0)+pow((center[2]-C2[2]),2.0) <= pow(R2,2.0))){
						ptree.octree.setMarker(i,-1);
						ptree.octree.setBalance(i,false);
					}
					if((pow((center[0]-C3[0]),2.0)+pow((center[1]-C3[1]),2.0) <= pow(R3,2.0))){
						ptree.octree.setMarker(i,-1);
						ptree.octree.setBalance(i,false);
					}
					if((global2D.max_length*0.1*sin(4.0*M_PI*center[0]/global2D.max_length + M_PI*0.5) + global2D.max_length*0.4 <= center[1]+6.5*oct.getSize())
						 && (global2D.max_length*0.1*sin(4.0*M_PI*center[0]/global2D.max_length + M_PI*0.5) + global2D.max_length*0.4 >= center[1]-6.5*oct.getSize())){
						ptree.octree.setMarker(i,-1);
						ptree.octree.setBalance(i,false);
					}
					delete[] center;
>>>>>>> c5d7621d
				}
				bool done = ptree.adapt();
				ptree.loadBalance();
				nocts = ptree.octree.getNumOctants();

				ptree.octree.updateConnectivity();
//				ptree.octree.updateGhostsConnectivity();
				writeLocalTree(ptree.octree.nodes,ptree.octree.connectivity,ptree.octree.ghostsnodes,ptree.octree.ghostsconnectivity,ptree,("Pablo_"+to_string(l+3)));

				end = clock();
				float seconds = (float)(end - start) / CLOCKS_PER_SEC;
				writeLog(" ");
				writeLog("---------------------------------------------");
				writeLog(" ");
				writeLog(" CPU time (sec)			:	"+to_string(seconds));
				writeLog(" ");
				writeLog("---------------------------------------------");
			}

//			ptree.octree.updateConnectivity();
////				ptree.octree.updateGhostsConnectivity();
//			writeLocalTree(ptree.octree.nodes,ptree.octree.connectivity,ptree.octree.ghostsnodes,ptree.octree.ghostsconnectivity,ptree,("Pablo_"+to_string(0)));

		}

	MPI::Finalize();

	return 0;

}<|MERGE_RESOLUTION|>--- conflicted
+++ resolved
@@ -100,30 +100,6 @@
 				writeLog("---------------------------------------------");
 			}
 
-<<<<<<< HEAD
-			for (int l=nref+1; l<nref+2; l++){
-				for (int i=0; i<nocts; i++){
-					double* center;
-					Class_Octant<2> oct = ptree.octree.extractOctant(i);
-//					center = oct.getCenter();
-//					//				if (sqrt(pow((center[0]-double(global2D.max_length)*0.5),2.0)+pow((center[1]-double(global2D.max_length)*0.5),2.0)+pow((center[2]-double(global2D.max_length)*0.5),2.0)) <= double(global2D.max_length)*0.4){
-//					if((pow((center[0]-C2[0]),2.0)+pow((center[1]-C2[1]),2.0)+pow((center[2]-C2[2]),2.0) <= pow(R2,2.0))){
-//						ptree.octree.setMarker(i,-1);
-//						ptree.octree.setBalance(i,true);
-//					}
-//					if((pow((center[0]-C3[0]),2.0)+pow((center[1]-C3[1]),2.0)+pow((center[2]-C3[2]),2.0) <= pow(R3,2.0))){
-//						ptree.octree.setMarker(i,-1);
-//						ptree.octree.setBalance(i,true);
-//					}
-//					if((global2D.max_length*0.1*sin(4.0*M_PI*center[0]/global2D.max_length + M_PI*0.5) + global2D.max_length*0.4 <= center[1]+5.5*oct.getSize())
-//						 && (global2D.max_length*0.1*sin(4.0*M_PI*center[0]/global2D.max_length + M_PI*0.5) + global2D.max_length*0.4 >= center[1]-5.5*oct.getSize())){
-//						ptree.octree.setMarker(i,-1);
-//						ptree.octree.setBalance(i,true);
-//					}
-//					delete[] center;
-					if(oct.getLevel()==ptree.max_depth)
-						ptree.octree.setMarker(i,-1);
-=======
 
 //			int nref = 4;
 			for (int l=nref+1; l<nref+8; l++){
@@ -146,7 +122,6 @@
 						ptree.octree.setBalance(i,false);
 					}
 					delete[] center;
->>>>>>> c5d7621d
 				}
 				bool done = ptree.adapt();
 				ptree.loadBalance();
